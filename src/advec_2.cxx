/*
 * MicroHH
 * Copyright (c) 2011-2014 Chiel van Heerwaarden
 * Copyright (c) 2011-2014 Thijs Heus
 * Copyright (c)      2014 Bart van Stratum
 *
 * This file is part of MicroHH
 *
 * MicroHH is free software: you can redistribute it and/or modify
 * it under the terms of the GNU General Public License as published by
 * the Free Software Foundation, either version 3 of the License, or
 * (at your option) any later version.

 * MicroHH is distributed in the hope that it will be useful,
 * but WITHOUT ANY WARRANTY; without even the implied warranty of
 * MERCHANTABILITY or FITNESS FOR A PARTICULAR PURPOSE.  See the
 * GNU General Public License for more details.

 * You should have received a copy of the GNU General Public License
 * along with MicroHH.  If not, see <http://www.gnu.org/licenses/>.
 */

#include <cstdio>
#include <cmath>
#include <algorithm>
#include "grid.h"
#include "fields.h"
#include "advec_2.h"
#include "defines.h"
#include "model.h"

cadvec_2::cadvec_2(cmodel *modelin, cinput *inputin) : cadvec(modelin, inputin)
{
}

cadvec_2::~cadvec_2()
{
}

double cadvec_2::getcfl(double dt)
{
  double cfl;

  cfl = calccfl(fields->u->data, fields->v->data, fields->w->data, grid->dzi, dt);

  return cfl;
}

unsigned long cadvec_2::gettimelim(unsigned long idt, double dt)
{
  unsigned long idtlim;
  double cfl;

  cfl = calccfl(fields->u->data, fields->v->data, fields->w->data, grid->dzi, dt);
  // avoid zero divisons
  cfl = std::max(dsmall, cfl);

  idtlim = idt * cflmax / cfl;

  return idtlim;
}

<<<<<<< HEAD
#ifndef USECUDA
int cadvec_2::exec()
=======
void cadvec_2::exec()
>>>>>>> a19f795b
{
  advecu(fields->ut->data, fields->u->data, fields->v->data, fields->w->data, grid->dzi,
         fields->rhoref, fields->rhorefh);
  advecv(fields->vt->data, fields->u->data, fields->v->data, fields->w->data, grid->dzi,
         fields->rhoref, fields->rhorefh);
  advecw(fields->wt->data, fields->u->data, fields->v->data, fields->w->data, grid->dzhi,
         fields->rhoref, fields->rhorefh);

  for(fieldmap::const_iterator it = fields->st.begin(); it!=fields->st.end(); it++)
    advecs(it->second->data, fields->s[it->first]->data, fields->u->data, fields->v->data, fields->w->data,
           grid->dzi, fields->rhoref, fields->rhorefh);
}
#endif

#ifndef USECUDA
double cadvec_2::calccfl(double * restrict u, double * restrict v, double * restrict w, double * restrict dzi, double dt)
{
  int    ijk,ii,jj,kk;
  double dxi,dyi;

  ii = 1;
  jj = grid->icells;
  kk = grid->icells*grid->jcells;

  dxi = 1./grid->dx;
  dyi = 1./grid->dy;

  double cfl = 0;

  for(int k=grid->kstart; k<grid->kend; k++)
    for(int j=grid->jstart; j<grid->jend; j++)
#pragma ivdep
      for(int i=grid->istart; i<grid->iend; i++)
      {
        ijk  = i + j*jj + k*kk;
        cfl = std::max(cfl, std::abs(interp2(u[ijk], u[ijk+ii]))*dxi + std::abs(interp2(v[ijk], v[ijk+jj]))*dyi + std::abs(interp2(w[ijk], w[ijk+kk]))*dzi[k]);
      }

  grid->getmax(&cfl);

  cfl = cfl*dt;

  return cfl;
}
#endif

void cadvec_2::advecu(double * restrict ut, double * restrict u, double * restrict v, double * restrict w,
                      double * restrict dzi, double * restrict rhoref, double * restrict rhorefh)
{
  int    ijk,ii,jj,kk;
  double dxi,dyi;

  ii = 1;
  jj = grid->icells;
  kk = grid->icells*grid->jcells;

  dxi = 1./grid->dx;
  dyi = 1./grid->dy;

  for(int k=grid->kstart; k<grid->kend; k++)
    for(int j=grid->jstart; j<grid->jend; j++)
#pragma ivdep
      for(int i=grid->istart; i<grid->iend; i++)
      {
        ijk = i + j*jj + k*kk;
        ut[ijk] +=
              - (  interp2(u[ijk   ], u[ijk+ii]) * interp2(u[ijk   ], u[ijk+ii])
                 - interp2(u[ijk-ii], u[ijk   ]) * interp2(u[ijk-ii], u[ijk   ]) ) * dxi

              - (  interp2(v[ijk-ii+jj], v[ijk+jj]) * interp2(u[ijk   ], u[ijk+jj])
                 - interp2(v[ijk-ii   ], v[ijk   ]) * interp2(u[ijk-jj], u[ijk   ]) ) * dyi

              - (  rhorefh[k+1] * interp2(w[ijk-ii+kk], w[ijk+kk]) * interp2(u[ijk   ], u[ijk+kk])
                 - rhorefh[k  ] * interp2(w[ijk-ii   ], w[ijk   ]) * interp2(u[ijk-kk], u[ijk   ]) ) / rhoref[k] * dzi[k];
      }
}

void cadvec_2::advecv(double * restrict vt, double * restrict u, double * restrict v, double * restrict w,
                      double * restrict dzi, double * restrict rhoref, double * restrict rhorefh)
{
  int    ijk,ii,jj,kk;
  double dxi,dyi;

  ii = 1;
  jj = grid->icells;
  kk = grid->icells*grid->jcells;

  dxi = 1./grid->dx;
  dyi = 1./grid->dy;

  for(int k=grid->kstart; k<grid->kend; k++)
    for(int j=grid->jstart; j<grid->jend; j++)
#pragma ivdep
      for(int i=grid->istart; i<grid->iend; i++)
      {
        ijk = i + j*jj + k*kk;
        vt[ijk] +=
              - (  interp2(u[ijk+ii-jj], u[ijk+ii]) * interp2(v[ijk   ], v[ijk+ii])
                 - interp2(u[ijk   -jj], u[ijk   ]) * interp2(v[ijk-ii], v[ijk   ]) ) * dxi

              - (  interp2(v[ijk   ], v[ijk+jj]) * interp2(v[ijk   ], v[ijk+jj])
                 - interp2(v[ijk-jj], v[ijk   ]) * interp2(v[ijk-jj], v[ijk   ]) ) * dyi

              - (  rhorefh[k+1] * interp2(w[ijk-jj+kk], w[ijk+kk]) * interp2(v[ijk   ], v[ijk+kk])
                 - rhorefh[k  ] * interp2(w[ijk-jj   ], w[ijk   ]) * interp2(v[ijk-kk], v[ijk   ]) ) / rhoref[k] * dzi[k];
      }
}

void cadvec_2::advecw(double * restrict wt, double * restrict u, double * restrict v, double * restrict w,
                      double * restrict dzhi, double * restrict rhoref, double * restrict rhorefh)
{
  int    ijk,ii,jj,kk;
  double dxi,dyi;

  ii = 1;
  jj = grid->icells;
  kk = grid->icells*grid->jcells;

  dxi = 1./grid->dx;
  dyi = 1./grid->dy;

  for(int k=grid->kstart+1; k<grid->kend; k++)
    for(int j=grid->jstart; j<grid->jend; j++)
#pragma ivdep
      for(int i=grid->istart; i<grid->iend; i++)
      {
        ijk = i + j*jj + k*kk;
        wt[ijk] +=
              - (  interp2(u[ijk+ii-kk], u[ijk+ii]) * interp2(w[ijk   ], w[ijk+ii])
                 - interp2(u[ijk   -kk], u[ijk   ]) * interp2(w[ijk-ii], w[ijk   ]) ) * dxi

              - (  interp2(v[ijk+jj-kk], v[ijk+jj]) * interp2(w[ijk   ], w[ijk+jj])
                 - interp2(v[ijk   -kk], v[ijk   ]) * interp2(w[ijk-jj], w[ijk   ]) ) * dyi

              - (  rhoref[k  ] * interp2(w[ijk   ], w[ijk+kk]) * interp2(w[ijk   ], w[ijk+kk])
                 - rhoref[k-1] * interp2(w[ijk-kk], w[ijk   ]) * interp2(w[ijk-kk], w[ijk   ]) ) / rhorefh[k] * dzhi[k];
      }
}

void cadvec_2::advecs(double * restrict st, double * restrict s, double * restrict u, double * restrict v, double * restrict w,
                      double * restrict dzi, double * restrict rhoref, double * restrict rhorefh)
{
  int    ijk,ii,jj,kk;
  double dxi,dyi;

  ii = 1;
  jj = grid->icells;
  kk = grid->icells*grid->jcells;

  dxi = 1./grid->dx;
  dyi = 1./grid->dy;

  for(int k=grid->kstart; k<grid->kend; k++)
    for(int j=grid->jstart; j<grid->jend; j++)
#pragma ivdep
      for(int i=grid->istart; i<grid->iend; i++)
      {
        ijk = i + j*jj + k*kk;
        st[ijk] +=
              - (  u[ijk+ii] * interp2(s[ijk   ], s[ijk+ii])
                 - u[ijk   ] * interp2(s[ijk-ii], s[ijk   ]) ) * dxi

              - (  v[ijk+jj] * interp2(s[ijk   ], s[ijk+jj])
                 - v[ijk   ] * interp2(s[ijk-jj], s[ijk   ]) ) * dyi

              - (  rhorefh[k+1] * w[ijk+kk] * interp2(s[ijk   ], s[ijk+kk])
                 - rhorefh[k  ] * w[ijk   ] * interp2(s[ijk-kk], s[ijk   ]) ) / rhoref[k] * dzi[k];
      }
}

inline double cadvec_2::interp2(const double a, const double b)
{
  return 0.5*(a + b);
}<|MERGE_RESOLUTION|>--- conflicted
+++ resolved
@@ -60,12 +60,8 @@
   return idtlim;
 }
 
-<<<<<<< HEAD
 #ifndef USECUDA
-int cadvec_2::exec()
-=======
 void cadvec_2::exec()
->>>>>>> a19f795b
 {
   advecu(fields->ut->data, fields->u->data, fields->v->data, fields->w->data, grid->dzi,
          fields->rhoref, fields->rhorefh);
