/*
 * MicroHH
 * Copyright (c) 2011-2013 Chiel van Heerwaarden
 * Copyright (c) 2011-2013 Thijs Heus
 *
 * This file is part of MicroHH
 *
 * MicroHH is free software: you can redistribute it and/or modify
 * it under the terms of the GNU General Public License as published by
 * the Free Software Foundation, either version 3 of the License, or
 * (at your option) any later version.

 * MicroHH is distributed in the hope that it will be useful,
 * but WITHOUT ANY WARRANTY; without even the implied warranty of
 * MERCHANTABILITY or FITNESS FOR A PARTICULAR PURPOSE.  See the
 * GNU General Public License for more details.

 * You should have received a copy of the GNU General Public License
 * along with MicroHH.  If not, see <http://www.gnu.org/licenses/>.
 */

#include <cstdio>
#include <cmath>
#include "budget.h"
#include "master.h"
#include "grid.h"
#include "fields.h"
#include "defines.h"
#include "model.h"
#include "thermo.h"
#include "stats.h"
#include <netcdfcpp.h>

#define NO_OFFSET 0.

cbudget::cbudget(cmodel *modelin)
{
  model = modelin;

  umodel = NULL;
  vmodel = NULL;
}

cbudget::~cbudget()
{
  delete[] umodel;
  delete[] vmodel;
}

int cbudget::readinifile(cinput *inputin)
{
  int nerror = 0;
  nerror += inputin->getItem(&swbudget, "budget", "swbudget", "", "0");

  return nerror;
}

int cbudget::init()
{
  // copy the pointers
  grid   = model->grid;
  fields = model->fields;
  stats  = model->stats;
  master = model->master;

  // if the stats is disabled, also disable the budget stats
  if(stats->getsw() == "0")
    swbudget = "0";

  umodel = new double[grid->kcells];
  vmodel = new double[grid->kcells];

  return 0;
}

int cbudget::create()
{
  if(swbudget == "0")
    return 0;

  // add the profiles for the kinetic energy to the statistics
  stats->addprof("ke" , "Kinetic energy" , "m2 s-2", "z");
  stats->addprof("tke", "Turbulent kinetic energy" , "m2 s-2", "z");

  // add the profiles for the kinetic energy budget to the statistics
  stats->addprof("u2_shear" , "Shear production term in U2 budget" , "m2 s-3", "z");
  stats->addprof("v2_shear" , "Shear production term in V2 budget" , "m2 s-3", "z");
  stats->addprof("tke_shear", "Shear production term in TKE budget", "m2 s-3", "z");

  stats->addprof("u2_turb" , "Turbulent transport term in U2 budget" , "m2 s-3", "z" );
  stats->addprof("v2_turb" , "Turbulent transport term in V2 budget" , "m2 s-3", "z" );
  stats->addprof("w2_turb" , "Turbulent transport term in W2 budget" , "m2 s-3", "zh");
  stats->addprof("tke_turb", "Turbulent transport term in TKE budget", "m2 s-3", "z" );

  stats->addprof("u2_visc" , "Viscous transport term in U2 budget" , "m2 s-3", "z" );
  stats->addprof("v2_visc" , "Viscous transport term in V2 budget" , "m2 s-3", "z" );
  stats->addprof("w2_visc" , "Viscous transport term in W2 budget" , "m2 s-3", "zh");
  stats->addprof("tke_visc", "Viscous transport term in TKE budget", "m2 s-3", "z" );

  stats->addprof("u2_diss" , "Dissipation term in U2 budget" , "m2 s-3", "z" );
  stats->addprof("v2_diss" , "Dissipation term in V2 budget" , "m2 s-3", "z" );
  stats->addprof("w2_diss" , "Dissipation term in W2 budget" , "m2 s-3", "zh");
  stats->addprof("tke_diss", "Dissipation term in TKE budget", "m2 s-3", "z" );

  stats->addprof("w2_pres" , "Pressure transport term in W2 budget" , "m2 s-3", "zh");
  stats->addprof("tke_pres", "Pressure transport term in TKE budget", "m2 s-3", "z" );

  stats->addprof("u2_rdstr", "Pressure redistribution term in U2 budget", "m2 s-3", "z" );
  stats->addprof("v2_rdstr", "Pressure redistribution term in V2 budget", "m2 s-3", "z" );
  stats->addprof("w2_rdstr", "Pressure redistribution term in W2 budget", "m2 s-3", "zh");

  if(model->thermo->getsw() != "0")
  {
    stats->addprof("w2_buoy" , "Buoyancy production/destruction term in W2 budget" , "m2 s-3", "zh");
    stats->addprof("tke_buoy", "Buoyancy production/destruction term in TKE budget", "m2 s-3", "z" );
  }

  if(model->thermo->getsw() != "0")
  {
    // add the profiles for the potential energy budget to the statistics
    stats->addprof("bsort", "Sorted buoyancy", "m s-2", "z");
    stats->addprof("zsort", "Height diff buoyancy and sorted buoyancy", "m", "z");
    stats->addprof("pe"   , "Total potential energy", "m2 s-2", "z");
    stats->addprof("ape"  , "Available potential energy", "m2 s-2", "z");
    stats->addprof("bpe"  , "Background potential energy", "m2 s-2", "z");

    // add the budget terms for the potential energy
    stats->addprof("pe_turb", "Turbulent transport term in potential energy budget", "m2 s-3", "z");
    stats->addprof("pe_visc", "Viscous transport term in potential energy budget", "m2 s-3", "z");
    stats->addprof("pe_bous", "Boussinesq term in potential energy budget", "m2 s-3", "z");

    // add the budget terms for the background potential energy
    stats->addprof("bpe_turb", "Turbulent transport term in background potential energy budget", "m2 s-3", "z");
    stats->addprof("bpe_visc", "Viscous transport term in background potential energy budget", "m2 s-3", "z");
    stats->addprof("bpe_diss", "Dissipation term in background potential energy budget", "m2 s-3", "z");
  }

  return 0;
}

int cbudget::execstats(mask *m)
{
  if(swbudget == "0")
    return 0;

  // calculate the mean of the fields
  stats->calcmean(fields->u->data, umodel, NO_OFFSET);
  stats->calcmean(fields->v->data, vmodel, NO_OFFSET);

  if(grid->swspatialorder == "4")
  {
    // calculate the TKE budget
    calcke(fields->u->data, fields->v->data, fields->w->data,
           umodel, vmodel,
           grid->utrans, grid->vtrans,
           m->profs["ke"].data, m->profs["tke"].data);

    calctkebudget(fields->u->data, fields->v->data, fields->w->data, fields->s["p"]->data,
                  fields->s["tmp1"]->data, fields->s["tmp2"]->data,
                  umodel, vmodel,
                  m->profs["u2_shear"].data, m->profs["v2_shear"].data, m->profs["tke_shear"].data,
                  m->profs["u2_turb"].data, m->profs["v2_turb"].data, m->profs["w2_turb"].data, m->profs["tke_turb"].data,
                  m->profs["u2_visc"].data, m->profs["v2_visc"].data, m->profs["w2_visc"].data, m->profs["tke_visc"].data,
                  m->profs["u2_diss"].data, m->profs["v2_diss"].data, m->profs["w2_diss"].data, m->profs["tke_diss"].data,
                  m->profs["w2_pres"].data, m->profs["tke_pres"].data,
                  m->profs["u2_rdstr"].data, m->profs["v2_rdstr"].data, m->profs["w2_rdstr"].data,
                  grid->dzi4, grid->dzhi4, fields->visc);

    // calculate the buoyancy term of the TKE budget
    if(model->thermo->getsw() != "0")
    {
      // store the buoyancy in the tmp1 field
      model->thermo->getthermofield(fields->sd["tmp1"], fields->sd["tmp2"], "b");
      calctkebudget_buoy(fields->w->data, fields->s["tmp1"]->data,
                    m->profs["w2_buoy"].data, m->profs["tke_buoy"].data);
    }

    // calculate the potential energy budget
    if(model->thermo->getsw() != "0")
    {
      // calculate the sorted buoyancy profile, tmp1 still contains the buoyancy
      stats->calcsortprof(fields->sd["tmp1"]->data, fields->sd["tmp2"]->data, m->profs["bsort"].data);

      // calculate the potential energy back, tmp1 contains the buoyancy, tmp2 will contain height that the local buoyancy
      // will reach in the sorted profile
      calcpe(fields->sd["tmp1"]->data, fields->sd["tmp2"]->data, fields->sd["tmp2"]->databot, fields->sd["tmp2"]->datatop,
             grid->z,
             m->profs["bsort"].data,
             m->profs["pe"].data, m->profs["ape"].data, m->profs["bpe"].data,
             m->profs["zsort"].data);


      // calculate the budget of background potential energy, start with this one, because tmp2 contains the needed height
      // which will be overwritten inside of the routine
      calcbpebudget(fields->w->data, fields->sd["tmp1"]->data, fields->sd["tmp2"]->data, fields->sd["tmp2"]->databot, fields->sd["tmp2"]->datatop,
                    m->profs["bpe_turb"].data, m->profs["bpe_visc"].data, m->profs["bpe_diss"].data,
                    // TODO put the correct value for visc here!!!!!
                    m->profs["bsort"].data,
                    grid->z, grid->dzi4, grid->dzhi4,
                    fields->visc);

      // calculate the budget of potential energy
      calcpebudget(fields->w->data, fields->sd["tmp1"]->data, fields->sd["tmp2"]->data, fields->sd["tmp2"]->datatop,
                   m->profs["pe_turb"].data, m->profs["pe_visc"].data, m->profs["pe_bous"].data,
                   // TODO put the correct value for visc here!!!!!
                   grid->z, grid->zh, grid->dzi4, grid->dzhi4,
                   fields->visc);
    }
  }

  return 0;
}

int cbudget::calcke(double * restrict u, double * restrict v, double * restrict w, 
                    double * restrict umodel, double * restrict vmodel,
                    double utrans, double vtrans,
                    double * restrict ke, double * restrict tke)
{
  int ijk,ii1,ii2,jj1,jj2,kk1,kk2;
  double u2,v2,w2;

  ii1 = 1;
  ii2 = 2;
  jj1 = 1*grid->icells;
  jj2 = 2*grid->icells;
  kk1 = 1*grid->ijcells;
  kk2 = 2*grid->ijcells;

  for(int k=grid->kstart; k<grid->kend; ++k)
  {
    ke [k] = 0;
    tke[k] = 0;
    for(int j=grid->jstart; j<grid->jend; ++j)
#pragma ivdep
      for(int i=grid->istart; i<grid->iend; ++i)
      {
        ijk = i + j*jj1 + k*kk1;
        u2 = ci0*std::pow(u[ijk-ii1] + utrans, 2) + ci1*std::pow(u[ijk    ] + utrans, 2) 
           + ci2*std::pow(u[ijk+ii1] + utrans, 2) + ci3*std::pow(u[ijk+ii2] + utrans, 2);
        v2 = ci0*std::pow(v[ijk-jj1] + vtrans, 2) + ci1*std::pow(v[ijk    ] + vtrans, 2)
           + ci2*std::pow(v[ijk+jj1] + vtrans, 2) + ci3*std::pow(v[ijk+jj2] + vtrans, 2);
        w2 = ci0*std::pow(w[ijk-kk1], 2) + ci1*std::pow(w[ijk], 2) + ci2*std::pow(w[ijk+kk1], 2) + ci3*std::pow(w[ijk+kk2], 2);
        ke[k] += 0.5*(u2 + v2 + w2);
      }

    for(int j=grid->jstart; j<grid->jend; ++j)
#pragma ivdep
      for(int i=grid->istart; i<grid->iend; ++i)
      {
        ijk = i + j*jj1 + k*kk1;
        u2 = ci0*std::pow(u[ijk-ii1] - umodel[k], 2) + ci1*std::pow(u[ijk    ] - umodel[k], 2) 
           + ci2*std::pow(u[ijk+ii1] - umodel[k], 2) + ci3*std::pow(u[ijk+ii2] - umodel[k], 2);
        v2 = ci0*std::pow(v[ijk-jj1] - vmodel[k], 2) + ci1*std::pow(v[ijk    ] - vmodel[k], 2)
           + ci2*std::pow(v[ijk+jj1] - vmodel[k], 2) + ci3*std::pow(v[ijk+jj2] - vmodel[k], 2);
        w2 = ci0*std::pow(w[ijk-kk1], 2) + ci1*std::pow(w[ijk], 2) + ci2*std::pow(w[ijk+kk1], 2) + ci3*std::pow(w[ijk+kk2], 2);
        tke[k] += 0.5*(u2 + v2 + w2);
      }
  }

  master->sum(ke , grid->kcells);
  master->sum(tke, grid->kcells);

  int n = grid->itot*grid->jtot;
  for(int k=grid->kstart; k<grid->kend; ++k)
  {
    ke [k] /= n;
    tke[k] /= n;
  }

  return 0;
}

int cbudget::calctkebudget(double * restrict u, double * restrict v, double * restrict w, double * restrict p,
                           double * restrict wx, double * restrict wy,
                           double * restrict umean, double * restrict vmean,
                           double * restrict u2_shear, double * restrict v2_shear, double * restrict tke_shear,
                           double * restrict u2_turb, double * restrict v2_turb, double * restrict w2_turb, double * restrict tke_turb,
                           double * restrict u2_visc, double * restrict v2_visc, double * restrict w2_visc, double * restrict tke_visc,
                           double * restrict u2_diss, double * restrict v2_diss, double * restrict w2_diss, double * restrict tke_diss,
                           double * restrict w2_pres, double * restrict tke_pres,
                           double * restrict u2_rdstr, double * restrict v2_rdstr, double * restrict w2_rdstr,
                           double * restrict dzi4, double * restrict dzhi4, double visc)
{
  // 1. INTERPOLATE THE VERTICAL VELOCITY TO U AND V LOCATION
  const int wloc [3] = {0,0,1};
  const int wxloc[3] = {1,0,1};
  const int wyloc[3] = {0,1,1};

  grid->interpolate_4th(wx, w, wloc, wxloc);
  grid->interpolate_4th(wy, w, wloc, wyloc);

  int ijk,ii1,ii2,ii3,jj1,jj2,jj3,kk1,kk2,kk3;

  ii1 = 1;
  ii2 = 2;
  ii3 = 3;
  jj1 = 1*grid->icells;
  jj2 = 2*grid->icells;
  jj3 = 3*grid->icells;
  kk1 = 1*grid->ijcells;
  kk2 = 2*grid->ijcells;
  kk3 = 3*grid->ijcells;

  double n = grid->itot*grid->jtot;

  // 2. CALCULATE THE SHEAR TERM u'w*dumean/dz
  // bottom boundary
  int k = grid->kstart;
  u2_shear [k] = 0.;
  v2_shear [k] = 0.;
  tke_shear[k] = 0.;

  for(int j=grid->jstart; j<grid->jend; ++j)
#pragma ivdep
    for(int i=grid->istart; i<grid->iend; ++i)
    {
      ijk  = i + j*jj1 + k*kk1;
      u2_shear[k] -= 2.*(u[ijk]-umean[k])*(ci0*wx[ijk-kk1] + ci1*wx[ijk] + ci2*wx[ijk+kk1] + ci3*wx[ijk+kk2])
                   * ( cg0*(bi0*umean[k-2] + bi1*umean[k-1] + bi2*umean[k  ] + bi3*umean[k+1])
                     + cg1*(ci0*umean[k-2] + ci1*umean[k-1] + ci2*umean[k  ] + ci3*umean[k+1])
                     + cg2*(ci0*umean[k-1] + ci1*umean[k  ] + ci2*umean[k+1] + ci3*umean[k+2])
                     + cg3*(ci0*umean[k  ] + ci1*umean[k+1] + ci2*umean[k+2] + ci3*umean[k+3])) * dzi4[k];

      v2_shear[k] -= 2.*(v[ijk]-vmean[k])*(ci0*wy[ijk-kk1] + ci1*wy[ijk] + ci2*wy[ijk+kk1] + ci3*wy[ijk+kk2])
                   * ( cg0*(bi0*vmean[k-2] + bi1*vmean[k-1] + bi2*vmean[k  ] + bi3*vmean[k+1])
                     + cg1*(ci0*vmean[k-2] + ci1*vmean[k-1] + ci2*vmean[k  ] + ci3*vmean[k+1])
                     + cg2*(ci0*vmean[k-1] + ci1*vmean[k  ] + ci2*vmean[k+1] + ci3*vmean[k+2])
                     + cg3*(ci0*vmean[k  ] + ci1*vmean[k+1] + ci2*vmean[k+2] + ci3*vmean[k+3])) * dzi4[k];
    }
  tke_shear[k] += 0.5*(u2_shear[k] + v2_shear[k]);

  // interior
  for(int k=grid->kstart-1; k<grid->kend-1; ++k)
  {
    u2_shear [k] = 0.;
    v2_shear [k] = 0.;
    tke_shear[k] = 0.;
    for(int j=grid->jstart; j<grid->jend; ++j)
#pragma ivdep
      for(int i=grid->istart; i<grid->iend; ++i)
      {
        ijk  = i + j*jj1 + k*kk1;
        u2_shear[k] -= 2.*(u[ijk]-umean[k])*(ci0*wx[ijk-kk1] + ci1*wx[ijk] + ci2*wx[ijk+kk1] + ci3*wx[ijk+kk2])
                     * ( cg0*(ci0*umean[k-3] + ci1*umean[k-2] + ci2*umean[k-1] + ci3*umean[k  ])
                       + cg1*(ci0*umean[k-2] + ci1*umean[k-1] + ci2*umean[k  ] + ci3*umean[k+1])
                       + cg2*(ci0*umean[k-1] + ci1*umean[k  ] + ci2*umean[k+1] + ci3*umean[k+2])
                       + cg3*(ci0*umean[k  ] + ci1*umean[k+1] + ci2*umean[k+2] + ci3*umean[k+3])) * dzi4[k];

        v2_shear[k] -= 2.*(v[ijk]-vmean[k])*(ci0*wy[ijk-kk1] + ci1*wy[ijk] + ci2*wy[ijk+kk1] + ci3*wy[ijk+kk2])
                     * ( cg0*(ci0*vmean[k-3] + ci1*vmean[k-2] + ci2*vmean[k-1] + ci3*vmean[k  ])
                       + cg1*(ci0*vmean[k-2] + ci1*vmean[k-1] + ci2*vmean[k  ] + ci3*vmean[k+1])
                       + cg2*(ci0*vmean[k-1] + ci1*vmean[k  ] + ci2*vmean[k+1] + ci3*vmean[k+2])
                       + cg3*(ci0*vmean[k  ] + ci1*vmean[k+1] + ci2*vmean[k+2] + ci3*vmean[k+3])) * dzi4[k];
      }
    tke_shear[k] += 0.5*(u2_shear[k] + v2_shear[k]);
  }

  // top boundary
  k = grid->kend-1;

  u2_shear [k] = 0.;
  v2_shear [k] = 0.;
  tke_shear[k] = 0.;
  for(int j=grid->jstart; j<grid->jend; ++j)
#pragma ivdep
    for(int i=grid->istart; i<grid->iend; ++i)
    {
      ijk  = i + j*jj1 + k*kk1;
      u2_shear[k] -= 2.*(u[ijk]-umean[k])*(ci0*wx[ijk-kk1] + ci1*wx[ijk] + ci2*wx[ijk+kk1] + ci3*wx[ijk+kk2])
                   * ( cg0*(ci0*umean[k-3] + ci1*umean[k-2] + ci2*umean[k-1] + ci3*umean[k  ])
                     + cg1*(ci0*umean[k-2] + ci1*umean[k-1] + ci2*umean[k  ] + ci3*umean[k+1])
                     + cg2*(ci0*umean[k-1] + ci1*umean[k  ] + ci2*umean[k+1] + ci3*umean[k+2])
                     + cg3*(ti0*umean[k  ] + ti1*umean[k+1] + ti2*umean[k+2] + ti3*umean[k+3])) * dzi4[k];

      v2_shear[k] -= 2.*(v[ijk]-vmean[k])*(ci0*wy[ijk-kk1] + ci1*wy[ijk] + ci2*wy[ijk+kk1] + ci3*wy[ijk+kk2])
                   * ( cg0*(ci0*vmean[k-3] + ci1*vmean[k-2] + ci2*vmean[k-1] + ci3*vmean[k  ])
                     + cg1*(ci0*vmean[k-2] + ci1*vmean[k-1] + ci2*vmean[k  ] + ci3*vmean[k+1])
                     + cg2*(ci0*vmean[k-1] + ci1*vmean[k  ] + ci2*vmean[k+1] + ci3*vmean[k+2])
                     + cg3*(ti0*vmean[k-1] + ti1*vmean[k  ] + ti2*vmean[k+1] + ti3*vmean[k+2])) * dzi4[k];
    }
  tke_shear[k] += 0.5*(u2_shear[k] + v2_shear[k]);

  // create the profiles
  master->sum(u2_shear, grid->kcells);
  master->sum(v2_shear, grid->kcells);
  master->sum(tke_shear, grid->kcells);

  for(int k=grid->kstart; k<grid->kend; ++k)
  {
    u2_shear [k] /= n;
    v2_shear [k] /= n;
    tke_shear[k] /= n;
  }

  // 3. CALCULATE TURBULENT FLUXES
  // bottom boundary
  k = grid->kstart;

  u2_turb [k] = 0.;
  v2_turb [k] = 0.;
  tke_turb[k] = 0.;

  for(int j=grid->jstart; j<grid->jend; ++j)
#pragma ivdep
    for(int i=grid->istart; i<grid->iend; ++i)
    {
      ijk  = i + j*jj1 + k*kk1;
      u2_turb[k]  -= ( cg0*((bi0*std::pow(u[ijk-kk2]-umean[k-2],2.) + bi1*std::pow(u[ijk-kk1]-umean[k-1],2.) + bi2*std::pow(u[ijk    ]-umean[k  ],2.) + bi3*std::pow(u[ijk+kk1]-umean[k+1],2.))*wx[ijk-kk1])
                     + cg1*((ci0*std::pow(u[ijk-kk2]-umean[k-2],2.) + ci1*std::pow(u[ijk-kk1]-umean[k-1],2.) + ci2*std::pow(u[ijk    ]-umean[k  ],2.) + ci3*std::pow(u[ijk+kk1]-umean[k+1],2.))*wx[ijk    ])
                     + cg2*((ci0*std::pow(u[ijk-kk1]-umean[k-1],2.) + ci1*std::pow(u[ijk    ]-umean[k  ],2.) + ci2*std::pow(u[ijk+kk1]-umean[k+1],2.) + ci3*std::pow(u[ijk+kk2]-umean[k+2],2.))*wx[ijk+kk1])
                     + cg3*((ci0*std::pow(u[ijk    ]-umean[k  ],2.) + ci1*std::pow(u[ijk+kk1]-umean[k+1],2.) + ci2*std::pow(u[ijk+kk2]-umean[k+2],2.) + ci3*std::pow(u[ijk+kk3]-umean[k+3],2.))*wx[ijk+kk2]) ) * dzi4[k];

      v2_turb[k]  -= ( cg0*((bi0*std::pow(v[ijk-kk2]-vmean[k-2],2.) + bi1*std::pow(v[ijk-kk1]-vmean[k-1],2.) + bi2*std::pow(v[ijk    ]-vmean[k  ],2.) + bi3*std::pow(v[ijk+kk1]-vmean[k+1],2.))*wy[ijk-kk1])
                     + cg1*((ci0*std::pow(v[ijk-kk2]-vmean[k-2],2.) + ci1*std::pow(v[ijk-kk1]-vmean[k-1],2.) + ci2*std::pow(v[ijk    ]-vmean[k  ],2.) + ci3*std::pow(v[ijk+kk1]-vmean[k+1],2.))*wy[ijk    ]) 
                     + cg2*((ci0*std::pow(v[ijk-kk1]-vmean[k-1],2.) + ci1*std::pow(v[ijk    ]-vmean[k  ],2.) + ci2*std::pow(v[ijk+kk1]-vmean[k+1],2.) + ci3*std::pow(v[ijk+kk2]-vmean[k+2],2.))*wy[ijk+kk1]) 
                     + cg3*((ci0*std::pow(v[ijk    ]-vmean[k  ],2.) + ci1*std::pow(v[ijk+kk1]-vmean[k+1],2.) + ci2*std::pow(v[ijk+kk2]-vmean[k+2],2.) + ci3*std::pow(v[ijk+kk3]-vmean[k+3],2.))*wy[ijk+kk2]) ) * dzi4[k];

      tke_turb[k] -= 0.5*( cg0*std::pow(w[ijk-kk1], 3.) + cg1*std::pow(w[ijk], 3.) + cg2*std::pow(w[ijk+kk1], 3.) + cg3*std::pow(w[ijk+kk2], 3.)) * dzi4[k];
    }
  tke_turb[k] += 0.5*(u2_turb[k] + v2_turb[k]);

  // interior
  for(int k=grid->kstart+1; k<grid->kend-1; ++k)
  {
    u2_turb [k] = 0.;
    v2_turb [k] = 0.;
    tke_turb[k] = 0.;

    for(int j=grid->jstart; j<grid->jend; ++j)
#pragma ivdep
      for(int i=grid->istart; i<grid->iend; ++i)
      {
        ijk  = i + j*jj1 + k*kk1;
        u2_turb[k]  -= ( cg0*((ci0*std::pow(u[ijk-kk3]-umean[k-3],2.) + ci1*std::pow(u[ijk-kk2]-umean[k-2],2.) + ci2*std::pow(u[ijk-kk1]-umean[k-1],2.) + ci3*std::pow(u[ijk    ]-umean[k  ],2.))*wx[ijk-kk1])
                       + cg1*((ci0*std::pow(u[ijk-kk2]-umean[k-2],2.) + ci1*std::pow(u[ijk-kk1]-umean[k-1],2.) + ci2*std::pow(u[ijk    ]-umean[k  ],2.) + ci3*std::pow(u[ijk+kk1]-umean[k+1],2.))*wx[ijk    ])
                       + cg2*((ci0*std::pow(u[ijk-kk1]-umean[k-1],2.) + ci1*std::pow(u[ijk    ]-umean[k  ],2.) + ci2*std::pow(u[ijk+kk1]-umean[k+1],2.) + ci3*std::pow(u[ijk+kk2]-umean[k+2],2.))*wx[ijk+kk1])
                       + cg3*((ci0*std::pow(u[ijk    ]-umean[k  ],2.) + ci1*std::pow(u[ijk+kk1]-umean[k+1],2.) + ci2*std::pow(u[ijk+kk2]-umean[k+2],2.) + ci3*std::pow(u[ijk+kk3]-umean[k+3],2.))*wx[ijk+kk2]) ) * dzi4[k];

        v2_turb[k]  -= ( cg0*((ci0*std::pow(v[ijk-kk3]-vmean[k-3],2.) + ci1*std::pow(v[ijk-kk2]-vmean[k-2],2.) + ci2*std::pow(v[ijk-kk1]-vmean[k-1],2.) + ci3*std::pow(v[ijk    ]-vmean[k  ],2.))*wy[ijk-kk1]) 
                       + cg1*((ci0*std::pow(v[ijk-kk2]-vmean[k-2],2.) + ci1*std::pow(v[ijk-kk1]-vmean[k-1],2.) + ci2*std::pow(v[ijk    ]-vmean[k  ],2.) + ci3*std::pow(v[ijk+kk1]-vmean[k+1],2.))*wy[ijk    ]) 
                       + cg2*((ci0*std::pow(v[ijk-kk1]-vmean[k-1],2.) + ci1*std::pow(v[ijk    ]-vmean[k  ],2.) + ci2*std::pow(v[ijk+kk1]-vmean[k+1],2.) + ci3*std::pow(v[ijk+kk2]-vmean[k+2],2.))*wy[ijk+kk1]) 
                       + cg3*((ci0*std::pow(v[ijk    ]-vmean[k  ],2.) + ci1*std::pow(v[ijk+kk1]-vmean[k+1],2.) + ci2*std::pow(v[ijk+kk2]-vmean[k+2],2.) + ci3*std::pow(v[ijk+kk3]-vmean[k+3],2.))*wy[ijk+kk2]) ) * dzi4[k];

        tke_turb[k] -= 0.5*( cg0*std::pow(w[ijk-kk1], 3.) + cg1*std::pow(w[ijk], 3.) + cg2*std::pow(w[ijk+kk1], 3.) + cg3*std::pow(w[ijk+kk2], 3.)) * dzi4[k];
      }
    tke_turb[k] += 0.5*(u2_turb[k] + v2_turb[k]);
  }

  // top boundary
  k = grid->kend-1;

  u2_turb [k] = 0.;
  v2_turb [k] = 0.;
  tke_turb[k] = 0.;

  for(int j=grid->jstart; j<grid->jend; ++j)
#pragma ivdep
    for(int i=grid->istart; i<grid->iend; ++i)
    {
      ijk  = i + j*jj1 + k*kk1;
      u2_turb[k]  -= ( cg0*((ci0*std::pow(u[ijk-kk3]-umean[k-3],2.) + ci1*std::pow(u[ijk-kk2]-umean[k-2],2.) + ci2*std::pow(u[ijk-kk1]-umean[k-1],2.) + ci3*std::pow(u[ijk    ]-umean[k  ],2.))*wx[ijk-kk1])
                     + cg1*((ci0*std::pow(u[ijk-kk2]-umean[k-2],2.) + ci1*std::pow(u[ijk-kk1]-umean[k-1],2.) + ci2*std::pow(u[ijk    ]-umean[k  ],2.) + ci3*std::pow(u[ijk+kk1]-umean[k+1],2.))*wx[ijk    ])
                     + cg2*((ci0*std::pow(u[ijk-kk1]-umean[k-1],2.) + ci1*std::pow(u[ijk    ]-umean[k  ],2.) + ci2*std::pow(u[ijk+kk1]-umean[k+1],2.) + ci3*std::pow(u[ijk+kk2]-umean[k+2],2.))*wx[ijk+kk1])
                     + cg3*((ti0*std::pow(u[ijk-kk1]-umean[k-1],2.) + ti1*std::pow(u[ijk    ]-umean[k  ],2.) + ti2*std::pow(u[ijk+kk1]-umean[k+1],2.) + ti3*std::pow(u[ijk+kk2]-umean[k+2],2.))*wx[ijk+kk1]) ) * dzi4[k];

      v2_turb[k]  -= ( cg0*((ci0*std::pow(v[ijk-kk3]-vmean[k-3],2.) + ci1*std::pow(v[ijk-kk2]-vmean[k-2],2.) + ci2*std::pow(v[ijk-kk1]-vmean[k-1],2.) + ci3*std::pow(v[ijk    ]-vmean[k  ],2.))*wy[ijk-kk1]) 
                     + cg1*((ci0*std::pow(v[ijk-kk2]-vmean[k-2],2.) + ci1*std::pow(v[ijk-kk1]-vmean[k-1],2.) + ci2*std::pow(v[ijk    ]-vmean[k  ],2.) + ci3*std::pow(v[ijk+kk1]-vmean[k+1],2.))*wy[ijk    ]) 
                     + cg2*((ci0*std::pow(v[ijk-kk1]-vmean[k-1],2.) + ci1*std::pow(v[ijk    ]-vmean[k  ],2.) + ci2*std::pow(v[ijk+kk1]-vmean[k+1],2.) + ci3*std::pow(v[ijk+kk2]-vmean[k+2],2.))*wy[ijk+kk1]) 
                     + cg3*((ti0*std::pow(v[ijk-kk1]-vmean[k-1],2.) + ti1*std::pow(v[ijk    ]-vmean[k  ],2.) + ti2*std::pow(v[ijk+kk1]-vmean[k+1],2.) + ti3*std::pow(v[ijk+kk2]-vmean[k+2],2.))*wy[ijk+kk1]) ) * dzi4[k];

      tke_turb[k] -= 0.5*( cg0*std::pow(w[ijk-kk1], 3.) + cg1*std::pow(w[ijk], 3.) + cg2*std::pow(w[ijk+kk1], 3.) + cg3*std::pow(w[ijk+kk2], 3.)) * dzi4[k];
    }
  tke_turb[k] += 0.5*(u2_turb[k] + v2_turb[k]);

  // calculate the vertical velocity term, which is zero at the boundaries
  for(int k=grid->kstart; k<grid->kend+1; ++k)
  {
    w2_turb [k] = 0.;
    for(int j=grid->jstart; j<grid->jend; ++j)
#pragma ivdep
      for(int i=grid->istart; i<grid->iend; ++i)
      {
        ijk  = i + j*jj1 + k*kk1;
        w2_turb[k] -= ( cg0*(ci0*std::pow(w[ijk-kk3],3.) + ci1*std::pow(w[ijk-kk2],3.) + ci2*std::pow(w[ijk-kk1],3.) + ci3*std::pow(w[ijk    ],3.))
                      + cg1*(ci0*std::pow(w[ijk-kk2],3.) + ci1*std::pow(w[ijk-kk1],3.) + ci2*std::pow(w[ijk    ],3.) + ci3*std::pow(w[ijk+kk1],3.))
                      + cg2*(ci0*std::pow(w[ijk-kk1],3.) + ci1*std::pow(w[ijk    ],3.) + ci2*std::pow(w[ijk+kk1],3.) + ci3*std::pow(w[ijk+kk2],3.))
                      + cg3*(ci0*std::pow(w[ijk    ],3.) + ci1*std::pow(w[ijk+kk1],3.) + ci2*std::pow(w[ijk+kk2],3.) + ci3*std::pow(w[ijk+kk3],3.)) ) * dzhi4[k];
      }
  }

  // calculate the profiles
  master->sum(u2_turb , grid->kcells);
  master->sum(v2_turb , grid->kcells);
  master->sum(w2_turb , grid->kcells);
  master->sum(tke_turb, grid->kcells);

  for(k=grid->kstart; k<grid->kend; ++k)
  {
    u2_turb [k] /= n;
    v2_turb [k] /= n;
    tke_turb[k] /= n;
  }

  for(k=grid->kstart; k<grid->kend+1; ++k)
    w2_turb [k] /= n;

  // 4. CALCULATE THE PRESSURE TRANSPORT TERM
  // bottom boundary
  k = grid->kstart;
  tke_pres[k] = 0.;

  for(int j=grid->jstart; j<grid->jend; ++j)
#pragma ivdep
    for(int i=grid->istart; i<grid->iend; ++i)
    {
      ijk  = i + j*jj1 + k*kk1;
      tke_pres[k] -= ( cg0*((bi0*p[ijk-kk2] + bi1*p[ijk-kk1] + bi2*p[ijk    ] + bi3*p[ijk+kk1])*w[ijk-kk1])
                     + cg1*((ci0*p[ijk-kk2] + ci1*p[ijk-kk1] + ci2*p[ijk    ] + ci3*p[ijk+kk1])*w[ijk    ])
                     + cg2*((ci0*p[ijk-kk1] + ci1*p[ijk    ] + ci2*p[ijk+kk1] + ci3*p[ijk+kk2])*w[ijk+kk1])
                     + cg3*((ci0*p[ijk    ] + ci1*p[ijk+kk1] + ci2*p[ijk+kk2] + ci3*p[ijk+kk3])*w[ijk+kk2]) ) * dzi4[k];
    }

  // interior
  for(int k=grid->kstart+1; k<grid->kend-1; ++k)
  {
    tke_pres[k] = 0.;

    for(int j=grid->jstart; j<grid->jend; ++j)
#pragma ivdep
      for(int i=grid->istart; i<grid->iend; ++i)
      {
        ijk  = i + j*jj1 + k*kk1;
        tke_pres[k] -= ( cg0*((ci0*p[ijk-kk3] + ci1*p[ijk-kk2] + ci2*p[ijk-kk1] + ci3*p[ijk    ])*w[ijk-kk1])
                       + cg1*((ci0*p[ijk-kk2] + ci1*p[ijk-kk1] + ci2*p[ijk    ] + ci3*p[ijk+kk1])*w[ijk    ])
                       + cg2*((ci0*p[ijk-kk1] + ci1*p[ijk    ] + ci2*p[ijk+kk1] + ci3*p[ijk+kk2])*w[ijk+kk1])
                       + cg3*((ci0*p[ijk    ] + ci1*p[ijk+kk1] + ci2*p[ijk+kk2] + ci3*p[ijk+kk3])*w[ijk+kk2]) ) * dzi4[k];
      }
  }

  // top boundary
  k = grid->kend-1;
  tke_pres[k] = 0.;

  for(int j=grid->jstart; j<grid->jend; ++j)
#pragma ivdep
    for(int i=grid->istart; i<grid->iend; ++i)
    {
      ijk  = i + j*jj1 + k*kk1;
      tke_pres[k] -= ( cg0*((ci0*p[ijk-kk3] + ci1*p[ijk-kk2] + ci2*p[ijk-kk1] + ci3*p[ijk    ])*w[ijk-kk1])
                     + cg1*((ci0*p[ijk-kk2] + ci1*p[ijk-kk1] + ci2*p[ijk    ] + ci3*p[ijk+kk1])*w[ijk    ])
                     + cg2*((ci0*p[ijk-kk1] + ci1*p[ijk    ] + ci2*p[ijk+kk1] + ci3*p[ijk+kk2])*w[ijk+kk1])
                     + cg3*((ti0*p[ijk-kk1] + ti1*p[ijk    ] + ti2*p[ijk+kk1] + ti3*p[ijk+kk2])*w[ijk+kk2]) ) * dzi4[k];
    }
 
  // calculate the vertical velocity term, which is zero at the boundaries
  for(int k=grid->kstart; k<grid->kend+1; ++k)
  {
    w2_pres[k] = 0.;
    for(int j=grid->jstart; j<grid->jend; ++j)
#pragma ivdep
      for(int i=grid->istart; i<grid->iend; ++i)
      {
        ijk  = i + j*jj1 + k*kk1;
        w2_pres[k] -= 2.*( cg0*((ci0*w[ijk-kk3] + ci1*w[ijk-kk2] + ci2*w[ijk-kk1] + ci3*w[ijk    ])*p[ijk-kk2])
                         + cg1*((ci0*w[ijk-kk2] + ci1*w[ijk-kk1] + ci2*w[ijk    ] + ci3*w[ijk+kk1])*p[ijk-kk1])
                         + cg2*((ci0*w[ijk-kk1] + ci1*w[ijk    ] + ci2*w[ijk+kk1] + ci3*w[ijk+kk2])*p[ijk    ])
                         + cg3*((ci0*w[ijk    ] + ci1*w[ijk+kk1] + ci2*w[ijk+kk2] + ci3*w[ijk+kk3])*p[ijk+kk1]) ) * dzhi4[k];
      }
  }

  master->sum(w2_pres , grid->kcells);
  master->sum(tke_pres, grid->kcells);

  for(int k=grid->kstart; k<grid->kend; ++k)
    tke_pres[k] /= n;

  for(int k=grid->kstart; k<grid->kend+1; ++k)
    w2_pres [k] /= n;

  // 5. CALCULATE THE VISCOUS TRANSPORT TERM
  // bottom boundary
  k = grid->kstart;

  u2_visc [k] = 0.;
  v2_visc [k] = 0.;
  tke_visc[k] = 0.;

  for(int j=grid->jstart; j<grid->jend; ++j)
#pragma ivdep
    for(int i=grid->istart; i<grid->iend; ++i)
    {
      ijk  = i + j*jj1 + k*kk1;
      u2_visc[k]  += visc * ( cg0*((bg0*std::pow(u[ijk-kk2]-umean[k-2],2.) + bg1*std::pow(u[ijk-kk1]-umean[k-1],2.) + bg2*std::pow(u[ijk    ]-umean[k  ],2.) + bg3*std::pow(u[ijk+kk1]-umean[k+1],2.)) * dzhi4[k-1])
                            + cg1*((cg0*std::pow(u[ijk-kk2]-umean[k-2],2.) + cg1*std::pow(u[ijk-kk1]-umean[k-1],2.) + cg2*std::pow(u[ijk    ]-umean[k  ],2.) + cg3*std::pow(u[ijk+kk1]-umean[k+1],2.)) * dzhi4[k  ])
                            + cg2*((cg0*std::pow(u[ijk-kk1]-umean[k-1],2.) + cg1*std::pow(u[ijk    ]-umean[k  ],2.) + cg2*std::pow(u[ijk+kk1]-umean[k+1],2.) + cg3*std::pow(u[ijk+kk2]-umean[k+2],2.)) * dzhi4[k+1])
                            + cg3*((cg0*std::pow(u[ijk    ]-umean[k  ],2.) + cg1*std::pow(u[ijk+kk1]-umean[k+1],2.) + cg2*std::pow(u[ijk+kk2]-umean[k+2],2.) + cg3*std::pow(u[ijk+kk3]-umean[k+3],2.)) * dzhi4[k+2]) ) * dzi4[k];

      v2_visc[k]  += visc * ( cg0*((bg0*std::pow(v[ijk-kk2]-vmean[k-2],2.) + bg1*std::pow(v[ijk-kk1]-vmean[k-1],2.) + bg2*std::pow(v[ijk    ]-vmean[k  ],2.) + bg3*std::pow(v[ijk+kk1]-vmean[k+1],2.)) * dzhi4[k-1])
                            + cg1*((cg0*std::pow(v[ijk-kk2]-vmean[k-2],2.) + cg1*std::pow(v[ijk-kk1]-vmean[k-1],2.) + cg2*std::pow(v[ijk    ]-vmean[k  ],2.) + cg3*std::pow(v[ijk+kk1]-vmean[k+1],2.)) * dzhi4[k  ])
                            + cg2*((cg0*std::pow(v[ijk-kk1]-vmean[k-1],2.) + cg1*std::pow(v[ijk    ]-vmean[k  ],2.) + cg2*std::pow(v[ijk+kk1]-vmean[k+1],2.) + cg3*std::pow(v[ijk+kk2]-vmean[k+2],2.)) * dzhi4[k+1])
                            + cg3*((cg0*std::pow(v[ijk    ]-vmean[k  ],2.) + cg1*std::pow(v[ijk+kk1]-vmean[k+1],2.) + cg2*std::pow(v[ijk+kk2]-vmean[k+2],2.) + cg3*std::pow(v[ijk+kk3]-vmean[k+3],2.)) * dzhi4[k+2]) ) * dzi4[k];

      tke_visc[k] += 0.5*visc * ( cg0*std::pow(w[ijk-kk1],2.) + cg1*std::pow(w[ijk],2.) + cg2*std::pow(w[ijk+kk1],2.) + cg3*std::pow(w[ijk+kk2],2.)) * dzi4[k];
    }
    tke_visc[k] += 0.5*(u2_visc[k] + v2_visc[k]);

  // interior
  for(int k=grid->kstart+1; k<grid->kend-1; ++k)
  {
    u2_visc [k] = 0.;
    v2_visc [k] = 0.;
    tke_visc[k] = 0.;

    for(int j=grid->jstart; j<grid->jend; ++j)
#pragma ivdep
      for(int i=grid->istart; i<grid->iend; ++i)
      {
        ijk  = i + j*jj1 + k*kk1;
        u2_visc[k]  += visc * ( cg0*((cg0*std::pow(u[ijk-kk3]-umean[k-3],2.) + cg1*std::pow(u[ijk-kk2]-umean[k-2],2.) + cg2*std::pow(u[ijk-kk1]-umean[k-1],2.) + cg3*std::pow(u[ijk    ]-umean[k  ],2.)) * dzhi4[k-1])
                              + cg1*((cg0*std::pow(u[ijk-kk2]-umean[k-2],2.) + cg1*std::pow(u[ijk-kk1]-umean[k-1],2.) + cg2*std::pow(u[ijk    ]-umean[k  ],2.) + cg3*std::pow(u[ijk+kk1]-umean[k+1],2.)) * dzhi4[k  ])
                              + cg2*((cg0*std::pow(u[ijk-kk1]-umean[k-1],2.) + cg1*std::pow(u[ijk    ]-umean[k  ],2.) + cg2*std::pow(u[ijk+kk1]-umean[k+1],2.) + cg3*std::pow(u[ijk+kk2]-umean[k+2],2.)) * dzhi4[k+1])
                              + cg3*((cg0*std::pow(u[ijk    ]-umean[k  ],2.) + cg1*std::pow(u[ijk+kk1]-umean[k+1],2.) + cg2*std::pow(u[ijk+kk2]-umean[k+2],2.) + cg3*std::pow(u[ijk+kk3]-umean[k+3],2.)) * dzhi4[k+2]) ) * dzi4[k];

        v2_visc[k]  += visc * ( cg0*((cg0*std::pow(v[ijk-kk3]-vmean[k-3],2.) + cg1*std::pow(v[ijk-kk2]-vmean[k-2],2.) + cg2*std::pow(v[ijk-kk1]-vmean[k-1],2.) + cg3*std::pow(v[ijk    ]-vmean[k  ],2.)) * dzhi4[k-1])
                              + cg1*((cg0*std::pow(v[ijk-kk2]-vmean[k-2],2.) + cg1*std::pow(v[ijk-kk1]-vmean[k-1],2.) + cg2*std::pow(v[ijk    ]-vmean[k  ],2.) + cg3*std::pow(v[ijk+kk1]-vmean[k+1],2.)) * dzhi4[k  ])
                              + cg2*((cg0*std::pow(v[ijk-kk1]-vmean[k-1],2.) + cg1*std::pow(v[ijk    ]-vmean[k  ],2.) + cg2*std::pow(v[ijk+kk1]-vmean[k+1],2.) + cg3*std::pow(v[ijk+kk2]-vmean[k+2],2.)) * dzhi4[k+1])
                              + cg3*((cg0*std::pow(v[ijk    ]-vmean[k  ],2.) + cg1*std::pow(v[ijk+kk1]-vmean[k+1],2.) + cg2*std::pow(v[ijk+kk2]-vmean[k+2],2.) + cg3*std::pow(v[ijk+kk3]-vmean[k+3],2.)) * dzhi4[k+2]) ) * dzi4[k];

        tke_visc[k] += 0.5*visc * ( cg0*std::pow(w[ijk-kk1],2.) + cg1*std::pow(w[ijk],2.) + cg2*std::pow(w[ijk+kk1],2.) + cg3*std::pow(w[ijk+kk2],2.)) * dzi4[k];
      }
    tke_visc[k] += 0.5*(u2_visc[k] + v2_visc[k]);
  }

  // top boundary
  k = grid->kend-1;
  u2_visc [k] = 0.;
  v2_visc [k] = 0.;
  tke_visc[k] = 0.;

  for(int j=grid->jstart; j<grid->jend; ++j)
#pragma ivdep
    for(int i=grid->istart; i<grid->iend; ++i)
    {
      ijk  = i + j*jj1 + k*kk1;
      u2_visc[k]  += visc * ( cg0*((cg0*std::pow(u[ijk-kk3]-umean[k-3],2.) + cg1*std::pow(u[ijk-kk2]-umean[k-2],2.) + cg2*std::pow(u[ijk-kk1]-umean[k-1],2.) + cg3*std::pow(u[ijk    ]-umean[k  ],2.)) * dzhi4[k-1])
                            + cg1*((cg0*std::pow(u[ijk-kk2]-umean[k-2],2.) + cg1*std::pow(u[ijk-kk1]-umean[k-1],2.) + cg2*std::pow(u[ijk    ]-umean[k  ],2.) + cg3*std::pow(u[ijk+kk1]-umean[k+1],2.)) * dzhi4[k  ])
                            + cg2*((cg0*std::pow(u[ijk-kk1]-umean[k-1],2.) + cg1*std::pow(u[ijk    ]-umean[k  ],2.) + cg2*std::pow(u[ijk+kk1]-umean[k+1],2.) + cg3*std::pow(u[ijk+kk2]-umean[k+2],2.)) * dzhi4[k+1])
                            + cg3*((tg0*std::pow(u[ijk-kk1]-umean[k-1],2.) + tg1*std::pow(u[ijk    ]-umean[k  ],2.) + tg2*std::pow(u[ijk+kk1]-umean[k+1],2.) + tg3*std::pow(u[ijk+kk2]-umean[k+2],2.)) * dzhi4[k+2]) ) * dzi4[k];

      v2_visc[k]  += visc * ( cg0*((cg0*std::pow(v[ijk-kk3]-vmean[k-3],2.) + cg1*std::pow(v[ijk-kk2]-vmean[k-2],2.) + cg2*std::pow(v[ijk-kk1]-vmean[k-1],2.) + cg3*std::pow(v[ijk    ]-vmean[k  ],2.)) * dzhi4[k-1])
                            + cg1*((cg0*std::pow(v[ijk-kk2]-vmean[k-2],2.) + cg1*std::pow(v[ijk-kk1]-vmean[k-1],2.) + cg2*std::pow(v[ijk    ]-vmean[k  ],2.) + cg3*std::pow(v[ijk+kk1]-vmean[k+1],2.)) * dzhi4[k  ])
                            + cg2*((cg0*std::pow(v[ijk-kk1]-vmean[k-1],2.) + cg1*std::pow(v[ijk    ]-vmean[k  ],2.) + cg2*std::pow(v[ijk+kk1]-vmean[k+1],2.) + cg3*std::pow(v[ijk+kk2]-vmean[k+2],2.)) * dzhi4[k+1])
                            + cg3*((tg0*std::pow(v[ijk-kk1]-vmean[k-1],2.) + tg1*std::pow(v[ijk    ]-vmean[k  ],2.) + tg2*std::pow(v[ijk+kk1]-vmean[k+1],2.) + tg3*std::pow(v[ijk+kk2]-vmean[k+2],2.)) * dzhi4[k+2]) ) * dzi4[k];

      tke_visc[k] += 0.5*visc * ( cg0*std::pow(w[ijk-kk1],2.) + cg1*std::pow(w[ijk],2.) + cg2*std::pow(w[ijk+kk1],2.) + cg3*std::pow(w[ijk+kk2],2.)) * dzi4[k];
    }
  tke_visc[k] += 0.5*(u2_visc[k] + v2_visc[k]);

  // calculate the viscous transport of vertical velocity variance
  for(int k=grid->kstart; k<grid->kend+1; ++k)
  {
    w2_visc[k] = 0.;
    for(int j=grid->jstart; j<grid->jend; ++j)
#pragma ivdep
      for(int i=grid->istart; i<grid->iend; ++i)
      {
        ijk  = i + j*jj1 + k*kk1;
        w2_visc[k] += visc * ( cg0*((cg0*std::pow(w[ijk-kk3],2.) + cg1*std::pow(w[ijk-kk2],2.) + cg2*std::pow(w[ijk-kk1],2.) + cg3*std::pow(w[ijk    ],2.)) * dzi4[k-2])
                             + cg1*((cg0*std::pow(w[ijk-kk2],2.) + cg1*std::pow(w[ijk-kk1],2.) + cg2*std::pow(w[ijk    ],2.) + cg3*std::pow(w[ijk+kk1],2.)) * dzi4[k-1])
                             + cg2*((cg0*std::pow(w[ijk-kk1],2.) + cg1*std::pow(w[ijk    ],2.) + cg2*std::pow(w[ijk+kk1],2.) + cg3*std::pow(w[ijk+kk2],2.)) * dzi4[k  ])
                             + cg3*((cg0*std::pow(w[ijk    ],2.) + cg1*std::pow(w[ijk+kk1],2.) + cg2*std::pow(w[ijk+kk2],2.) + cg3*std::pow(w[ijk+kk3],2.)) * dzi4[k+1]) ) * dzhi4[k];
      }
  }

  master->sum(u2_visc , grid->kcells);
  master->sum(v2_visc , grid->kcells);
  master->sum(w2_visc , grid->kcells);
  master->sum(tke_visc, grid->kcells);

  for(int k=grid->kstart; k<grid->kend; ++k)
  {
    u2_visc [k] /= n;
    v2_visc [k] /= n;
    tke_visc[k] /= n;
  }
  for(int k=grid->kstart; k<grid->kend+1; ++k)
    w2_visc [k] /= n;

  // 6. CALCULATE THE DISSIPATION TERM
  double dxi,dyi;
  dxi = 1./grid->dx;
  dyi = 1./grid->dy;

  // bottom boundary
  k = grid->kstart;

  u2_diss [k] = 0.;
  v2_diss [k] = 0.;
  tke_diss[k] = 0.;

  for(int j=grid->jstart; j<grid->jend; ++j)
#pragma ivdep
    for(int i=grid->istart; i<grid->iend; ++i)
    {
      ijk  = i + j*jj1 + k*kk1;
      u2_diss[k]  -= 2.*visc * (
                       std::pow( ( cg0*((ci0*(u[ijk-ii3]-umean[k]) + ci1*(u[ijk-ii2]-umean[k]) + ci2*(u[ijk-ii1]-umean[k]) + ci3*(u[ijk    ]-umean[k])))
                                 + cg1*((ci0*(u[ijk-ii2]-umean[k]) + ci1*(u[ijk-ii1]-umean[k]) + ci2*(u[ijk    ]-umean[k]) + ci3*(u[ijk+ii1]-umean[k])))
                                 + cg2*((ci0*(u[ijk-ii1]-umean[k]) + ci1*(u[ijk    ]-umean[k]) + ci2*(u[ijk+ii1]-umean[k]) + ci3*(u[ijk+ii2]-umean[k])))
                                 + cg3*((ci0*(u[ijk    ]-umean[k]) + ci1*(u[ijk+ii1]-umean[k]) + ci2*(u[ijk+ii2]-umean[k]) + ci3*(u[ijk+ii3]-umean[k]))) ) * cgi*dxi, 2.)

                     + std::pow( ( cg0*((ci0*(u[ijk-jj3]-umean[k]) + ci1*(u[ijk-jj2]-umean[k]) + ci2*(u[ijk-jj1]-umean[k]) + ci3*(u[ijk    ]-umean[k])))
                                 + cg1*((ci0*(u[ijk-jj2]-umean[k]) + ci1*(u[ijk-jj1]-umean[k]) + ci2*(u[ijk    ]-umean[k]) + ci3*(u[ijk+jj1]-umean[k])))
                                 + cg2*((ci0*(u[ijk-jj1]-umean[k]) + ci1*(u[ijk    ]-umean[k]) + ci2*(u[ijk+jj1]-umean[k]) + ci3*(u[ijk+jj2]-umean[k])))
                                 + cg3*((ci0*(u[ijk    ]-umean[k]) + ci1*(u[ijk+jj1]-umean[k]) + ci2*(u[ijk+jj2]-umean[k]) + ci3*(u[ijk+jj3]-umean[k]))) ) * cgi*dyi, 2.)

                     + std::pow( ( cg0*((bi0*(u[ijk-kk2]-umean[k-2]) + bi1*(u[ijk-kk1]-umean[k-1]) + bi2*(u[ijk    ]-umean[k  ]) + bi3*(u[ijk+kk1]-umean[k+1])))
                                 + cg1*((ci0*(u[ijk-kk2]-umean[k-2]) + ci1*(u[ijk-kk1]-umean[k-1]) + ci2*(u[ijk    ]-umean[k  ]) + ci3*(u[ijk+kk1]-umean[k+1])))
                                 + cg2*((ci0*(u[ijk-kk1]-umean[k-1]) + ci1*(u[ijk    ]-umean[k  ]) + ci2*(u[ijk+kk1]-umean[k+1]) + ci3*(u[ijk+kk2]-umean[k+2])))
                                 + cg3*((ci0*(u[ijk    ]-umean[k  ]) + ci1*(u[ijk+kk1]-umean[k+1]) + ci2*(u[ijk+kk2]-umean[k+2]) + ci3*(u[ijk+kk3]-umean[k+3]))) ) * dzi4[k], 2.) );

      v2_diss[k]  -= 2.*visc * (
                       std::pow( ( cg0*((ci0*(v[ijk-ii3]-vmean[k]) + ci1*(v[ijk-ii2]-vmean[k]) + ci2*(v[ijk-ii1]-vmean[k]) + ci3*(v[ijk    ]-vmean[k])))
                                 + cg1*((ci0*(v[ijk-ii2]-vmean[k]) + ci1*(v[ijk-ii1]-vmean[k]) + ci2*(v[ijk    ]-vmean[k]) + ci3*(v[ijk+ii1]-vmean[k])))
                                 + cg2*((ci0*(v[ijk-ii1]-vmean[k]) + ci1*(v[ijk    ]-vmean[k]) + ci2*(v[ijk+ii1]-vmean[k]) + ci3*(v[ijk+ii2]-vmean[k])))
                                 + cg3*((ci0*(v[ijk    ]-vmean[k]) + ci1*(v[ijk+ii1]-vmean[k]) + ci2*(v[ijk+ii2]-vmean[k]) + ci3*(v[ijk+ii3]-vmean[k]))) ) * cgi*dxi, 2.)

                     + std::pow( ( cg0*((ci0*(v[ijk-jj3]-vmean[k]) + ci1*(v[ijk-jj2]-vmean[k]) + ci2*(v[ijk-jj1]-vmean[k]) + ci3*(v[ijk    ]-vmean[k])))
                                 + cg1*((ci0*(v[ijk-jj2]-vmean[k]) + ci1*(v[ijk-jj1]-vmean[k]) + ci2*(v[ijk    ]-vmean[k]) + ci3*(v[ijk+jj1]-vmean[k])))
                                 + cg2*((ci0*(v[ijk-jj1]-vmean[k]) + ci1*(v[ijk    ]-vmean[k]) + ci2*(v[ijk+jj1]-vmean[k]) + ci3*(v[ijk+jj2]-vmean[k])))
                                 + cg3*((ci0*(v[ijk    ]-vmean[k]) + ci1*(v[ijk+jj1]-vmean[k]) + ci2*(v[ijk+jj2]-vmean[k]) + ci3*(v[ijk+jj3]-vmean[k]))) ) * cgi*dyi, 2.)

                     + std::pow( ( cg0*((bi0*(v[ijk-kk2]-vmean[k-2]) + bi1*(v[ijk-kk1]-vmean[k-1]) + bi2*(v[ijk    ]-vmean[k  ]) + bi3*(v[ijk+kk1]-vmean[k+1])))
                                 + cg1*((ci0*(v[ijk-kk2]-vmean[k-2]) + ci1*(v[ijk-kk1]-vmean[k-1]) + ci2*(v[ijk    ]-vmean[k  ]) + ci3*(v[ijk+kk1]-vmean[k+1])))
                                 + cg2*((ci0*(v[ijk-kk1]-vmean[k-1]) + ci1*(v[ijk    ]-vmean[k  ]) + ci2*(v[ijk+kk1]-vmean[k+1]) + ci3*(v[ijk+kk2]-vmean[k+2])))
                                 + cg3*((ci0*(v[ijk    ]-vmean[k  ]) + ci1*(v[ijk+kk1]-vmean[k+1]) + ci2*(v[ijk+kk2]-vmean[k+2]) + ci3*(v[ijk+kk3]-vmean[k+3]))) ) * dzi4[k], 2.) );

      tke_diss[k] -= visc * (
                       std::pow( (cg0*w[ijk-ii1] + cg1*w[ijk] + cg2*w[ijk+ii1] + cg3*w[ijk+ii2]) * cgi*dxi, 2.)
                     + std::pow( (cg0*w[ijk-jj1] + cg1*w[ijk] + cg2*w[ijk+jj1] + cg3*w[ijk+jj2]) * cgi*dyi, 2.)
                     + std::pow( (cg0*w[ijk-kk1] + cg1*w[ijk] + cg2*w[ijk+kk1] + cg3*w[ijk+kk2]) * dzi4[k], 2.) );
    }
  tke_diss[k] += 0.5*(u2_diss[k] + v2_diss[k]);

  // interior
  for(int k=grid->kstart+1; k<grid->kend-1; ++k)
  {
    u2_diss [k] = 0.;
    v2_diss [k] = 0.;
    tke_diss[k] = 0.;

    for(int j=grid->jstart; j<grid->jend; ++j)
#pragma ivdep
      for(int i=grid->istart; i<grid->iend; ++i)
      {
        ijk  = i + j*jj1 + k*kk1;
        u2_diss[k]  -= 2.*visc * (
                         std::pow( ( cg0*((ci0*(u[ijk-ii3]-umean[k]) + ci1*(u[ijk-ii2]-umean[k]) + ci2*(u[ijk-ii1]-umean[k]) + ci3*(u[ijk    ]-umean[k])))
                                   + cg1*((ci0*(u[ijk-ii2]-umean[k]) + ci1*(u[ijk-ii1]-umean[k]) + ci2*(u[ijk    ]-umean[k]) + ci3*(u[ijk+ii1]-umean[k])))
                                   + cg2*((ci0*(u[ijk-ii1]-umean[k]) + ci1*(u[ijk    ]-umean[k]) + ci2*(u[ijk+ii1]-umean[k]) + ci3*(u[ijk+ii2]-umean[k])))
                                   + cg3*((ci0*(u[ijk    ]-umean[k]) + ci1*(u[ijk+ii1]-umean[k]) + ci2*(u[ijk+ii2]-umean[k]) + ci3*(u[ijk+ii3]-umean[k]))) ) * cgi*dxi, 2.)

                       + std::pow( ( cg0*((ci0*(u[ijk-jj3]-umean[k]) + ci1*(u[ijk-jj2]-umean[k]) + ci2*(u[ijk-jj1]-umean[k]) + ci3*(u[ijk    ]-umean[k])))
                                   + cg1*((ci0*(u[ijk-jj2]-umean[k]) + ci1*(u[ijk-jj1]-umean[k]) + ci2*(u[ijk    ]-umean[k]) + ci3*(u[ijk+jj1]-umean[k])))
                                   + cg2*((ci0*(u[ijk-jj1]-umean[k]) + ci1*(u[ijk    ]-umean[k]) + ci2*(u[ijk+jj1]-umean[k]) + ci3*(u[ijk+jj2]-umean[k])))
                                   + cg3*((ci0*(u[ijk    ]-umean[k]) + ci1*(u[ijk+jj1]-umean[k]) + ci2*(u[ijk+jj2]-umean[k]) + ci3*(u[ijk+jj3]-umean[k]))) ) * cgi*dyi, 2.)

                       + std::pow( ( cg0*((ci0*(u[ijk-kk3]-umean[k-3]) + ci1*(u[ijk-kk2]-umean[k-2]) + ci2*(u[ijk-kk1]-umean[k-1]) + ci3*(u[ijk    ]-umean[k  ])))
                                   + cg1*((ci0*(u[ijk-kk2]-umean[k-2]) + ci1*(u[ijk-kk1]-umean[k-1]) + ci2*(u[ijk    ]-umean[k  ]) + ci3*(u[ijk+kk1]-umean[k+1])))
                                   + cg2*((ci0*(u[ijk-kk1]-umean[k-1]) + ci1*(u[ijk    ]-umean[k  ]) + ci2*(u[ijk+kk1]-umean[k+1]) + ci3*(u[ijk+kk2]-umean[k+2])))
                                   + cg3*((ci0*(u[ijk    ]-umean[k  ]) + ci1*(u[ijk+kk1]-umean[k+1]) + ci2*(u[ijk+kk2]-umean[k+2]) + ci3*(u[ijk+kk3]-umean[k+3]))) ) * dzi4[k], 2.) );

        v2_diss[k]  -= 2.*visc * (
                         std::pow( ( cg0*((ci0*(v[ijk-ii3]-vmean[k]) + ci1*(v[ijk-ii2]-vmean[k]) + ci2*(v[ijk-ii1]-vmean[k]) + ci3*(v[ijk    ]-vmean[k])))
                                   + cg1*((ci0*(v[ijk-ii2]-vmean[k]) + ci1*(v[ijk-ii1]-vmean[k]) + ci2*(v[ijk    ]-vmean[k]) + ci3*(v[ijk+ii1]-vmean[k])))
                                   + cg2*((ci0*(v[ijk-ii1]-vmean[k]) + ci1*(v[ijk    ]-vmean[k]) + ci2*(v[ijk+ii1]-vmean[k]) + ci3*(v[ijk+ii2]-vmean[k])))
                                   + cg3*((ci0*(v[ijk    ]-vmean[k]) + ci1*(v[ijk+ii1]-vmean[k]) + ci2*(v[ijk+ii2]-vmean[k]) + ci3*(v[ijk+ii3]-vmean[k]))) ) * cgi*dxi, 2.)

                       + std::pow( ( cg0*((ci0*(v[ijk-jj3]-vmean[k]) + ci1*(v[ijk-jj2]-vmean[k]) + ci2*(v[ijk-jj1]-vmean[k]) + ci3*(v[ijk    ]-vmean[k])))
                                   + cg1*((ci0*(v[ijk-jj2]-vmean[k]) + ci1*(v[ijk-jj1]-vmean[k]) + ci2*(v[ijk    ]-vmean[k]) + ci3*(v[ijk+jj1]-vmean[k])))
                                   + cg2*((ci0*(v[ijk-jj1]-vmean[k]) + ci1*(v[ijk    ]-vmean[k]) + ci2*(v[ijk+jj1]-vmean[k]) + ci3*(v[ijk+jj2]-vmean[k])))
                                   + cg3*((ci0*(v[ijk    ]-vmean[k]) + ci1*(v[ijk+jj1]-vmean[k]) + ci2*(v[ijk+jj2]-vmean[k]) + ci3*(v[ijk+jj3]-vmean[k]))) ) * cgi*dyi, 2.)

                       + std::pow( ( cg0*((ci0*(v[ijk-kk3]-vmean[k-3]) + ci1*(v[ijk-kk2]-vmean[k-2]) + ci2*(v[ijk-kk1]-vmean[k-1]) + ci3*(v[ijk    ]-vmean[k  ])))
                                   + cg1*((ci0*(v[ijk-kk2]-vmean[k-2]) + ci1*(v[ijk-kk1]-vmean[k-1]) + ci2*(v[ijk    ]-vmean[k  ]) + ci3*(v[ijk+kk1]-vmean[k+1])))
                                   + cg2*((ci0*(v[ijk-kk1]-vmean[k-1]) + ci1*(v[ijk    ]-vmean[k  ]) + ci2*(v[ijk+kk1]-vmean[k+1]) + ci3*(v[ijk+kk2]-vmean[k+2])))
                                   + cg3*((ci0*(v[ijk    ]-vmean[k  ]) + ci1*(v[ijk+kk1]-vmean[k+1]) + ci2*(v[ijk+kk2]-vmean[k+2]) + ci3*(v[ijk+kk3]-vmean[k+3]))) ) * dzi4[k], 2.) );

        tke_diss[k] -= visc * (
                         std::pow( (cg0*w[ijk-ii1] + cg1*w[ijk] + cg2*w[ijk+ii1] + cg3*w[ijk+ii2]) * cgi*dxi, 2.)
                       + std::pow( (cg0*w[ijk-jj1] + cg1*w[ijk] + cg2*w[ijk+jj1] + cg3*w[ijk+jj2]) * cgi*dyi, 2.)
                       + std::pow( (cg0*w[ijk-kk1] + cg1*w[ijk] + cg2*w[ijk+kk1] + cg3*w[ijk+kk2]) * dzi4[k], 2.) );
      }
    tke_diss[k] += 0.5*(u2_diss[k] + v2_diss[k]);
  }

  // top boundary
  k = grid->kend-1;

  u2_diss [k] = 0.;
  v2_diss [k] = 0.;
  tke_diss[k] = 0.;

  for(int j=grid->jstart; j<grid->jend; ++j)
#pragma ivdep
    for(int i=grid->istart; i<grid->iend; ++i)
    {
      ijk  = i + j*jj1 + k*kk1;
      u2_diss[k]  -= 2.*visc * (
                       std::pow( ( cg0*((ci0*(u[ijk-ii3]-umean[k]) + ci1*(u[ijk-ii2]-umean[k]) + ci2*(u[ijk-ii1]-umean[k]) + ci3*(u[ijk    ]-umean[k])))
                                 + cg1*((ci0*(u[ijk-ii2]-umean[k]) + ci1*(u[ijk-ii1]-umean[k]) + ci2*(u[ijk    ]-umean[k]) + ci3*(u[ijk+ii1]-umean[k])))
                                 + cg2*((ci0*(u[ijk-ii1]-umean[k]) + ci1*(u[ijk    ]-umean[k]) + ci2*(u[ijk+ii1]-umean[k]) + ci3*(u[ijk+ii2]-umean[k])))
                                 + cg3*((ci0*(u[ijk    ]-umean[k]) + ci1*(u[ijk+ii1]-umean[k]) + ci2*(u[ijk+ii2]-umean[k]) + ci3*(u[ijk+ii3]-umean[k]))) ) * cgi*dxi, 2.)

                     + std::pow( ( cg0*((ci0*(u[ijk-jj3]-umean[k]) + ci1*(u[ijk-jj2]-umean[k]) + ci2*(u[ijk-jj1]-umean[k]) + ci3*(u[ijk    ]-umean[k])))
                                 + cg1*((ci0*(u[ijk-jj2]-umean[k]) + ci1*(u[ijk-jj1]-umean[k]) + ci2*(u[ijk    ]-umean[k]) + ci3*(u[ijk+jj1]-umean[k])))
                                 + cg2*((ci0*(u[ijk-jj1]-umean[k]) + ci1*(u[ijk    ]-umean[k]) + ci2*(u[ijk+jj1]-umean[k]) + ci3*(u[ijk+jj2]-umean[k])))
                                 + cg3*((ci0*(u[ijk    ]-umean[k]) + ci1*(u[ijk+jj1]-umean[k]) + ci2*(u[ijk+jj2]-umean[k]) + ci3*(u[ijk+jj3]-umean[k]))) ) * cgi*dyi, 2.)

                     + std::pow( ( cg0*((ci0*(u[ijk-kk3]-umean[k-3]) + ci1*(u[ijk-kk2]-umean[k-2]) + ci2*(u[ijk-kk1]-umean[k-1]) + ci3*(u[ijk    ]-umean[k  ])))
                                 + cg1*((ci0*(u[ijk-kk2]-umean[k-2]) + ci1*(u[ijk-kk1]-umean[k-1]) + ci2*(u[ijk    ]-umean[k  ]) + ci3*(u[ijk+kk1]-umean[k+1])))
                                 + cg2*((ci0*(u[ijk-kk1]-umean[k-1]) + ci1*(u[ijk    ]-umean[k  ]) + ci2*(u[ijk+kk1]-umean[k+1]) + ci3*(u[ijk+kk2]-umean[k+2])))
                                 + cg3*((ti0*(u[ijk-kk1]-umean[k-1]) + ti1*(u[ijk    ]-umean[k  ]) + ti2*(u[ijk+kk1]-umean[k+1]) + ti3*(u[ijk+kk2]-umean[k+2]))) ) * dzi4[k], 2.) );

      v2_diss[k]  -= 2.*visc * (
                       std::pow( ( cg0*((ci0*(v[ijk-ii3]-vmean[k]) + ci1*(v[ijk-ii2]-vmean[k]) + ci2*(v[ijk-ii1]-vmean[k]) + ci3*(v[ijk    ]-vmean[k])))
                                 + cg1*((ci0*(v[ijk-ii2]-vmean[k]) + ci1*(v[ijk-ii1]-vmean[k]) + ci2*(v[ijk    ]-vmean[k]) + ci3*(v[ijk+ii1]-vmean[k])))
                                 + cg2*((ci0*(v[ijk-ii1]-vmean[k]) + ci1*(v[ijk    ]-vmean[k]) + ci2*(v[ijk+ii1]-vmean[k]) + ci3*(v[ijk+ii2]-vmean[k])))
                                 + cg3*((ci0*(v[ijk    ]-vmean[k]) + ci1*(v[ijk+ii1]-vmean[k]) + ci2*(v[ijk+ii2]-vmean[k]) + ci3*(v[ijk+ii3]-vmean[k]))) ) * cgi*dxi, 2.)

                     + std::pow( ( cg0*((ci0*(v[ijk-jj3]-vmean[k]) + ci1*(v[ijk-jj2]-vmean[k]) + ci2*(v[ijk-jj1]-vmean[k]) + ci3*(v[ijk    ]-vmean[k])))
                                 + cg1*((ci0*(v[ijk-jj2]-vmean[k]) + ci1*(v[ijk-jj1]-vmean[k]) + ci2*(v[ijk    ]-vmean[k]) + ci3*(v[ijk+jj1]-vmean[k])))
                                 + cg2*((ci0*(v[ijk-jj1]-vmean[k]) + ci1*(v[ijk    ]-vmean[k]) + ci2*(v[ijk+jj1]-vmean[k]) + ci3*(v[ijk+jj2]-vmean[k])))
                                 + cg3*((ci0*(v[ijk    ]-vmean[k]) + ci1*(v[ijk+jj1]-vmean[k]) + ci2*(v[ijk+jj2]-vmean[k]) + ci3*(v[ijk+jj3]-vmean[k]))) ) * cgi*dyi, 2.)

                     + std::pow( ( cg0*((ci0*(v[ijk-kk3]-vmean[k-3]) + ci1*(v[ijk-kk2]-vmean[k-2]) + ci2*(v[ijk-kk1]-vmean[k-1]) + ci3*(v[ijk    ]-vmean[k  ])))
                                 + cg1*((ci0*(v[ijk-kk2]-vmean[k-2]) + ci1*(v[ijk-kk1]-vmean[k-1]) + ci2*(v[ijk    ]-vmean[k  ]) + ci3*(v[ijk+kk1]-vmean[k+1])))
                                 + cg2*((ci0*(v[ijk-kk1]-vmean[k-1]) + ci1*(v[ijk    ]-vmean[k  ]) + ci2*(v[ijk+kk1]-vmean[k+1]) + ci3*(v[ijk+kk2]-vmean[k+2])))
                                 + cg3*((ti0*(v[ijk-kk1]-vmean[k-1]) + ti1*(v[ijk    ]-vmean[k  ]) + ti2*(v[ijk+kk1]-vmean[k+1]) + ti3*(v[ijk+kk2]-vmean[k+2]))) ) * dzi4[k], 2.) );

      tke_diss[k] -= visc * (
                       std::pow( (cg0*w[ijk-ii1] + cg1*w[ijk] + cg2*w[ijk+ii1] + cg3*w[ijk+ii2]) * cgi*dxi, 2.)
                     + std::pow( (cg0*w[ijk-jj1] + cg1*w[ijk] + cg2*w[ijk+jj1] + cg3*w[ijk+jj2]) * cgi*dyi, 2.)
                     + std::pow( (cg0*w[ijk-kk1] + cg1*w[ijk] + cg2*w[ijk+kk1] + cg3*w[ijk+kk2]) * dzi4[k], 2.) );
    }
  tke_diss[k] += 0.5*(u2_diss[k] + v2_diss[k]);

  // calculate the w2 budget term
  for(int k=grid->kstart+1; k<grid->kend; ++k)
  {
    w2_diss[k] = 0.;
    for(int j=grid->jstart; j<grid->jend; ++j)
#pragma ivdep
      for(int i=grid->istart; i<grid->iend; ++i)
      {
        ijk  = i + j*jj1 + k*kk1;
        w2_diss[k]  -= 2.*visc * (
                         std::pow( ( cg0*(ci0*w[ijk-ii3] + ci1*w[ijk-ii2] + ci2*w[ijk-ii1] + ci3*w[ijk    ])
                                   + cg1*(ci0*w[ijk-ii2] + ci1*w[ijk-ii1] + ci2*w[ijk    ] + ci3*w[ijk+ii1])
                                   + cg2*(ci0*w[ijk-ii1] + ci1*w[ijk    ] + ci2*w[ijk+ii1] + ci3*w[ijk+ii2])
                                   + cg3*(ci0*w[ijk    ] + ci1*w[ijk+ii1] + ci2*w[ijk+ii2] + ci3*w[ijk+ii3]) ) * cgi*dxi, 2.)

                       + std::pow( ( cg0*(ci0*w[ijk-jj3] + ci1*w[ijk-jj2] + ci2*w[ijk-jj1] + ci3*w[ijk    ])
                                   + cg1*(ci0*w[ijk-jj2] + ci1*w[ijk-jj1] + ci2*w[ijk    ] + ci3*w[ijk+jj1])
                                   + cg2*(ci0*w[ijk-jj1] + ci1*w[ijk    ] + ci2*w[ijk+jj1] + ci3*w[ijk+jj2])
                                   + cg3*(ci0*w[ijk    ] + ci1*w[ijk+jj1] + ci2*w[ijk+jj2] + ci3*w[ijk+jj3]) ) * cgi*dyi, 2.)

                       + std::pow( ( cg0*(ci0*w[ijk-kk3] + ci1*w[ijk-kk2] + ci2*w[ijk-kk1] + ci3*w[ijk    ])
                                   + cg1*(ci0*w[ijk-kk2] + ci1*w[ijk-kk1] + ci2*w[ijk    ] + ci3*w[ijk+kk1])
                                   + cg2*(ci0*w[ijk-kk1] + ci1*w[ijk    ] + ci2*w[ijk+kk1] + ci3*w[ijk+kk2])
                                   + cg3*(ci0*w[ijk    ] + ci1*w[ijk+kk1] + ci2*w[ijk+kk2] + ci3*w[ijk+kk3]) ) * dzhi4[k], 2.) );
      }
  }

  master->sum(u2_diss , grid->kcells);
  master->sum(v2_diss , grid->kcells);
  master->sum(w2_diss , grid->kcells);
  master->sum(tke_diss, grid->kcells);

  for(int k=grid->kstart; k<grid->kend; ++k)
  {
    u2_diss [k] /= n;
    v2_diss [k] /= n;
    tke_diss[k] /= n;
  }

  for(int k=grid->kstart; k<grid->kend; ++k)
    w2_diss [k] /= n;

  // 7. CALCULATE THE PRESSURE REDISTRIBUTION TERM
  for(int k=grid->kstart; k<grid->kend; ++k)
  {
    u2_rdstr [k] = 0.;
    v2_rdstr [k] = 0.;

    for(int j=grid->jstart; j<grid->jend; ++j)
#pragma ivdep
      for(int i=grid->istart; i<grid->iend; ++i)
      {
        ijk  = i + j*jj1 + k*kk1;
        u2_rdstr [k] += 2.*(ci0*p[ijk-ii2] + ci1*p[ijk-ii1] + ci2*p[ijk] + ci3*p[ijk+ii1])*
                        ( cg0*((ci0*(u[ijk-ii3]-umean[k]) + ci1*(u[ijk-ii2]-umean[k]) + ci2*(u[ijk-ii1]-umean[k]) + ci3*(u[ijk    ]-umean[k])))
                        + cg1*((ci0*(u[ijk-ii2]-umean[k]) + ci1*(u[ijk-ii1]-umean[k]) + ci2*(u[ijk    ]-umean[k]) + ci3*(u[ijk+ii1]-umean[k])))
                        + cg2*((ci0*(u[ijk-ii1]-umean[k]) + ci1*(u[ijk    ]-umean[k]) + ci2*(u[ijk+ii1]-umean[k]) + ci3*(u[ijk+ii2]-umean[k])))
                        + cg3*((ci0*(u[ijk    ]-umean[k]) + ci1*(u[ijk+ii1]-umean[k]) + ci2*(u[ijk+ii2]-umean[k]) + ci3*(u[ijk+ii3]-umean[k]))) ) * cgi*dxi;
        v2_rdstr [k] += 2.*(ci0*p[ijk-jj2] + ci1*p[ijk-jj1] + ci2*p[ijk] + ci3*p[ijk+jj1])*
                        ( cg0*((ci0*(v[ijk-jj3]-vmean[k]) + ci1*(v[ijk-jj2]-vmean[k]) + ci2*(v[ijk-jj1]-vmean[k]) + ci3*(v[ijk    ]-vmean[k])))
                        + cg1*((ci0*(v[ijk-jj2]-vmean[k]) + ci1*(v[ijk-jj1]-vmean[k]) + ci2*(v[ijk    ]-vmean[k]) + ci3*(v[ijk+jj1]-vmean[k])))
                        + cg2*((ci0*(v[ijk-jj1]-vmean[k]) + ci1*(v[ijk    ]-vmean[k]) + ci2*(v[ijk+jj1]-vmean[k]) + ci3*(v[ijk+jj2]-vmean[k])))
                        + cg3*((ci0*(v[ijk    ]-vmean[k]) + ci1*(v[ijk+jj1]-vmean[k]) + ci2*(v[ijk+jj2]-vmean[k]) + ci3*(v[ijk+jj3]-vmean[k]))) ) * cgi*dyi;
      }
  }

  for(int k=grid->kstart+1; k<grid->kend; ++k)
  {
    w2_rdstr[k] = 0.;
    for(int j=grid->jstart; j<grid->jend; ++j)
#pragma ivdep
      for(int i=grid->istart; i<grid->iend; ++i)
      {
        ijk  = i + j*jj1 + k*kk1;
        w2_rdstr[k] += 2.*(ci0*p[ijk-kk2] + ci1*p[ijk-kk1] + ci2*p[ijk] + ci3*p[ijk+kk1])*
                       ( cg0*(ci0*w[ijk-kk3] + ci1*w[ijk-kk2] + ci2*w[ijk-kk1] + ci3*w[ijk    ])
                       + cg1*(ci0*w[ijk-kk2] + ci1*w[ijk-kk1] + ci2*w[ijk    ] + ci3*w[ijk+kk1])
                       + cg2*(ci0*w[ijk-kk1] + ci1*w[ijk    ] + ci2*w[ijk+kk1] + ci3*w[ijk+kk2])
                       + cg3*(ci0*w[ijk    ] + ci1*w[ijk+kk1] + ci2*w[ijk+kk2] + ci3*w[ijk+kk3]) ) * dzhi4[k];
      }
  }

  master->sum(u2_rdstr , grid->kcells);
  master->sum(v2_rdstr , grid->kcells);
  master->sum(w2_rdstr , grid->kcells);

  for(int k=grid->kstart; k<grid->kend; ++k)
  {
    u2_rdstr[k] /= n;
    v2_rdstr[k] /= n;
    w2_rdstr[k] /= n;
  }

  return 0;
}

int cbudget::calctkebudget_buoy(double * restrict w, double * restrict b,
                                double * restrict w2_buoy, double * restrict tke_buoy)
{
  int ijk,jj1,kk1,kk2;

  jj1 = 1*grid->icells;
  kk1 = 1*grid->ijcells;
  kk2 = 2*grid->ijcells;

  double n = grid->imax*grid->jmax;

  // calculate the buoyancy term
  for(int k=grid->kstart; k<grid->kend; ++k)
  {
    w2_buoy [k] = 0.;
    tke_buoy[k] = 0.;

    for(int j=grid->jstart; j<grid->jend; ++j)
#pragma ivdep
      for(int i=grid->istart; i<grid->iend; ++i)
      {
        ijk  = i + j*jj1 + k*kk1;
        tke_buoy[k] += (ci0*w[ijk-kk1] + ci1*w[ijk] + ci2*w[ijk+kk1] + ci3*w[ijk+kk2])*b[ijk];
      }
  }
  for(int k=grid->kstart+1; k<grid->kend; ++k)
    for(int j=grid->jstart; j<grid->jend; ++j)
#pragma ivdep
      for(int i=grid->istart; i<grid->iend; ++i)
      {
        ijk  = i + j*jj1 + k*kk1;
        w2_buoy[k] += 2.*(ci0*b[ijk-kk2] + ci1*b[ijk-kk1] + ci2*b[ijk] + ci3*b[ijk+kk1])*w[ijk];
      }

  for(int k=grid->kstart; k<grid->kend; ++k)
  {
    w2_buoy [k] /= n;
    tke_buoy[k] /= n;
  }

  grid->getprof(w2_buoy , grid->kcells);
  grid->getprof(tke_buoy, grid->kcells);

  return 0;
}

int cbudget::calcpe(double * restrict b, double * restrict zsort, double * restrict zsortbot, double * restrict zsorttop,
                    double * restrict z,
                    double * restrict bsort,
                    double * restrict pe_total, double * restrict pe_avail, double * restrict pe_bg,
                    double * restrict zsortprof)
{
  int ij,ijk,jj,kk1,kk2,kstart,kend;

  jj = grid->icells;
  kk1 = 1*grid->ijcells;
  kk2 = 2*grid->ijcells;
  kstart = grid->kstart;
  kend = grid->kend;

  for(int k=grid->kstart; k<grid->kend; ++k)
  {
    pe_total[k] = 0;
    for(int j=grid->jstart; j<grid->jend; ++j)
#pragma ivdep
      for(int i=grid->istart; i<grid->iend; ++i)
      {
        ijk = i + j*jj + k*kk1;
        pe_total[k] -= b[ijk] * z[k];
      }
  }

  master->sum(pe_total, grid->kcells);

  int n = grid->itot*grid->jtot;
  for(int k=grid->kstart; k<grid->kend; ++k)
    pe_total[k] /= n;

  // now find out the available potential energy
  // int ks;
  double zsortval;
  for(int k=grid->kstart; k<grid->kend; ++k)
  {
    zsortprof[k] = 0.;
    pe_bg    [k] = 0.;
    pe_avail [k] = 0.;
    for(int j=grid->jstart; j<grid->jend; ++j)
#pragma ivdep
      for(int i=grid->istart; i<grid->iend; ++i)
      {
        ijk = i + j*jj + k*kk1;
        /*
        ks  = k;
        if(b[ijk] > bsort[k])
        {
          while(b[ijk] > bsort[ks] && ks < grid->kend-1)
            ++ks;

          // linearly interpolate the height
          zsortval = z[ks-1] + (b[ijk]-bsort[ks-1])/(bsort[ks]-bsort[ks-1]) * (z[ks]-z[ks-1]);

        }
        else if(b[ijk] < bsort[k])
        {
          while(b[ijk] < bsort[ks] && ks > grid->kstart)
            --ks;

          // linearly interpolate the height
          zsortval = z[ks] + (b[ijk]-bsort[ks])/(bsort[ks+1]-bsort[ks]) * (z[ks+1]-z[ks]);
        }
        else
          zsortval = z[ks];
          */
        zsortval = calczsort(b[ijk], bsort, z, k);
        zsort[ijk] = zsortval;

        zsortprof[k] += zsortval;
        pe_bg    [k] -= zsortval*b[ijk];
        pe_avail [k] -= (z[k]-zsortval)*b[ijk];
      }
  }

  master->sum(zsortprof, grid->kcells);
  master->sum(pe_bg    , grid->kcells);
  master->sum(pe_avail , grid->kcells);

  for(int k=grid->kstart; k<grid->kend; ++k)
  {
    zsortprof[k] /= n;
    pe_bg    [k] /= n;
    pe_avail [k] /= n;
  }

  // now, calculate the boundary conditions for zsort
  // bottom bc
  for(int j=grid->jstart; j<grid->jend; ++j)
#pragma ivdep
    for(int i=grid->istart; i<grid->iend; ++i)
    {
      ij  = i + j*jj;
      ijk = i + j*jj + kstart*kk1;
      zsortbot[ij] = calczsort(ci0*b[ijk-kk2] + ci1*b[ijk-kk1] + ci2*b[ijk] + ci3*b[ijk+kk1], bsort, z, kstart);
    }

  // top bc
  for(int j=grid->jstart; j<grid->jend; ++j)
#pragma ivdep
    for(int i=grid->istart; i<grid->iend; ++i)
    {
      ij  = i + j*jj;
      ijk = i + j*jj + (kend-1)*kk1;
      zsorttop[ij] = calczsort(ci0*b[ijk-kk1] + ci1*b[ijk] + ci2*b[ijk+kk1] + ci3*b[ijk+kk2], bsort, z, kend-1);
    }

  // calculate the ghost cells at the bottom
  for(int j=grid->jstart; j<grid->jend; ++j)
#pragma ivdep
    for(int i=grid->istart; i<grid->iend; ++i)
    {
      ij  = i + j*jj;
      ijk = i + j*jj + kstart*kk1;
      zsort[ijk-kk1] = (8./3.)*zsortbot[ij] - 2.*zsort[ijk] + (1./3.)*zsort[ijk+kk1];
      zsort[ijk-kk2] = 8.*zsortbot[ij] - 9.*zsort[ijk] + 2.*zsort[ijk+kk1];
    }

  // calculate the ghost cells at the top
  for(int j=grid->jstart; j<grid->jend; ++j)
#pragma ivdep
    for(int i=grid->istart; i<grid->iend; ++i)
    {
      ij  = i + j*jj;
      ijk = i + j*jj + (kend-1)*kk1;
      zsort[ijk+kk1] = (8./3.)*zsorttop[ij] - 2.*zsort[ijk] + (1./3.)*zsort[ijk-kk1];
      zsort[ijk+kk2] = 8.*zsorttop[ij] - 9.*zsort[ijk] + 2.*zsort[ijk-kk1];
    }

  return 0;
}

double cbudget::calczsort(double b, double * restrict bsort, double * restrict z, int k)
{
  double zsortval;
  int ks = k;

  if(b > bsort[k])
  {
    while(b > bsort[ks] && ks < grid->kend-1)
      ++ks;

    // linearly interpolate the height
    zsortval = z[ks-1] + (b-bsort[ks-1])/(bsort[ks]-bsort[ks-1]) * (z[ks]-z[ks-1]);

  }
  else if(b < bsort[k])
  {
    while(b < bsort[ks] && ks > grid->kstart)
      --ks;

    // linearly interpolate the height
    zsortval = z[ks] + (b-bsort[ks])/(bsort[ks+1]-bsort[ks]) * (z[ks+1]-z[ks]);
  }
  else
    zsortval = z[ks];

  return zsortval;
}

double cbudget::calcdzstardb(double b, double * restrict bsort, double * restrict z)
{
  // start the iteration below the grid to make sure not to miss values below the first full level
  int k = grid->kstart-1;
  while(bsort[k+1] < b)
    ++k;

  // our required value is in between bsort[k] and bsort[k+1]
  // calculate a spline of the form zstar(b) = a*zstar(b_k) + b*zstar(b_(k+1)) + c * zstar''(b_k) + d * zstar''(b_(k+1))
  double ca, cb;//, cc, cd;
  ca = (bsort[k+1]-b) / (bsort[k+1]-bsort[k]);
  cb = 1.-ca;
  // cc = (1./6.) * (ca*ca*ca-ca) * std::pow(bsort[k+1]-bsort[k],2);
  // cd = (1./6.) * (cb*cb*cb-cb) * std::pow(bsort[k+1]-bsort[k],2);

  // calculate the second derivatives using second order accuracy since the profile is very smooth
  double d2zstarb2k, d2zstarb2kp;
  d2zstarb2k  = 2.*((z[k+1]-z[k  ])/(bsort[k+1]-bsort[k  ]) - (z[k  ]-z[k-1])/(bsort[k  ]-bsort[k-1])) / (bsort[k+1]-bsort[k-1]);
  d2zstarb2kp = 2.*((z[k+2]-z[k+1])/(bsort[k+2]-bsort[k+1]) - (z[k+1]-z[k  ])/(bsort[k+1]-bsort[k  ])) / (bsort[k+2]-bsort[k  ]);

  // std::printf("CvH %E, %E, %E, %E, %E, %E\n", bsort[k], b, bsort[k+1], z[k], ca*z[k] + cb*z[k+1], z[k+1]);

  // the derivative is computed according to:
  // dzstar/db = (zstar[k+1]-zstar[k])/(b[k+1]-b[k]) 
  //           - (3*a^2-1)/6 * (b[k+1]-b[k])*zstar''(b_k) 
  //           + (3*b^2-1)/6 * (b[k+1]-b[k])*zstar''(b_(k+1))

  double dzstardb = (z[k+1]-z[k]) / (bsort[k+1]-bsort[k]) 
                  - (3.*ca*ca-1.)/6. * (bsort[k+1]-bsort[k])*d2zstarb2k
                  + (3.*cb*cb-1.)/6. * (bsort[k+1]-bsort[k])*d2zstarb2kp;

  return dzstardb;
}


int cbudget::calcpebudget(double * restrict w, double * restrict b, double * restrict bz, double * restrict bztop,
                          double * restrict pe_turb, double * restrict pe_visc, double * restrict pe_bous,
                          double * restrict z, double * restrict zh, double * restrict dzi4, double * restrict dzhi4,
                          double visc)
{
  int ij,ijk,jj1,kk1,kk2,kk3;
  int kstart,kend;
  double zsize;

  jj1 = 1*grid->icells;
  kk1 = 1*grid->ijcells;
  kk2 = 2*grid->ijcells;
  kk3 = 3*grid->ijcells;
  kstart = grid->kstart;
  kend = grid->kend;
  zsize = grid->zsize;

  // first, calculate the Boussinesq term (kappa*db/dz). Here bz contains the buoyancy and not the PE yet
  // bottom boundary
  pe_bous[kstart] = 0.;
  for(int j=grid->jstart; j<grid->jend; ++j)
#pragma ivdep
    for(int i=grid->istart; i<grid->iend; ++i)
    {
      ijk = i + j*jj1 + kstart*kk1;
      pe_bous[kstart] += visc * ( cg0*(bi0*b[ijk-kk2] + bi1*b[ijk-kk1] + bi2*b[ijk    ] + bi3*b[ijk+kk1])
                                + cg1*(ci0*b[ijk-kk2] + ci1*b[ijk-kk1] + ci2*b[ijk    ] + ci3*b[ijk+kk1])
                                + cg2*(ci0*b[ijk-kk1] + ci1*b[ijk    ] + ci2*b[ijk+kk1] + ci3*b[ijk+kk2])
                                + cg3*(ci0*b[ijk    ] + ci1*b[ijk+kk1] + ci2*b[ijk+kk2] + ci3*b[ijk+kk3]) )
                                * dzi4[kstart];
    }

  for(int k=grid->kstart+1; k<grid->kend-1; ++k)
  {
    pe_bous[k] = 0.;
    for(int j=grid->jstart; j<grid->jend; ++j)
#pragma ivdep
      for(int i=grid->istart; i<grid->iend; ++i)
      {
        ijk = i + j*jj1 + k*kk1;
        pe_bous[k] += visc * ( cg0*(ci0*b[ijk-kk3] + ci1*b[ijk-kk2] + ci2*b[ijk-kk1] + ci3*b[ijk    ])
                             + cg1*(ci0*b[ijk-kk2] + ci1*b[ijk-kk1] + ci2*b[ijk    ] + ci3*b[ijk+kk1])
                             + cg2*(ci0*b[ijk-kk1] + ci1*b[ijk    ] + ci2*b[ijk+kk1] + ci3*b[ijk+kk2])
                             + cg3*(ci0*b[ijk    ] + ci1*b[ijk+kk1] + ci2*b[ijk+kk2] + ci3*b[ijk+kk3]) )
                             * dzi4[k];
      }
  }

  // top boundary
  pe_bous[kend-1] = 0.;
  for(int j=grid->jstart; j<grid->jend; ++j)
#pragma ivdep
    for(int i=grid->istart; i<grid->iend; ++i)
    {
      ijk = i + j*jj1 + (kend-1)*kk1;
      pe_bous[kend-1] += visc * ( cg0*(ci0*b[ijk-kk3] + ci1*b[ijk-kk2] + ci2*b[ijk-kk1] + ci3*b[ijk    ])
                                + cg1*(ci0*b[ijk-kk2] + ci1*b[ijk-kk1] + ci2*b[ijk    ] + ci3*b[ijk+kk1])
                                + cg2*(ci0*b[ijk-kk1] + ci1*b[ijk    ] + ci2*b[ijk+kk1] + ci3*b[ijk+kk2])
                                + cg3*(ti0*b[ijk-kk1] + ti1*b[ijk    ] + ti2*b[ijk+kk1] + ti3*b[ijk+kk2]) )
                                * dzi4[kend-1];
    }

  // now, convert the buoyancy field into a potential energy field
  // first, before destroying the field, calculate the potential energy at the top
  for(int j=grid->jstart; j<grid->jend; ++j)
#pragma ivdep
    for(int i=grid->istart; i<grid->iend; ++i)
    {
      ij  = i + j*jj1;
      ijk = i + j*jj1 + (kend-1)*kk1;
      bztop[ij] = -zsize*(ci0*b[ijk-kk1] + ci1*b[ijk] + ci2*b[ijk+kk1] + ci3*b[ijk+kk2]);
    }

  // calculate the potential energy
  for(int k=grid->kstart; k<grid->kend; ++k)
    for(int j=grid->jstart; j<grid->jend; ++j)
#pragma ivdep
      for(int i=grid->istart; i<grid->iend; ++i)
      {
        ijk = i + j*jj1 + k*kk1;
        bz[ijk] = -b[ijk] * z[k];
      }

  // calculate the ghost cells at the bottom, making use of the fact that bz = 0
  for(int j=grid->jstart; j<grid->jend; ++j)
#pragma ivdep
    for(int i=grid->istart; i<grid->iend; ++i)
    {
      ij  = i + j*jj1;
      ijk = i + j*jj1 + kstart*kk1;
      bz[ijk-kk1] = - 2.*bz[ijk] + (1./3.)*bz[ijk+kk1];
      bz[ijk-kk2] = - 9.*bz[ijk] + 2.*bz[ijk+kk1];
    }

  // calculate the ghost cells at the top
  for(int j=grid->jstart; j<grid->jend; ++j)
#pragma ivdep
    for(int i=grid->istart; i<grid->iend; ++i)
    {
      ij  = i + j*jj1;
      ijk = i + j*jj1 + (kend-1)*kk1;
      bz[ijk+kk1] = (8./3.)*bztop[ij] - 2.*bz[ijk] + (1./3.)*bz[ijk-kk1];
      bz[ijk+kk2] = 8.*bztop[ij] - 9.*bz[ijk] + 2.*bz[ijk-kk1];
    }

  // calculate the advective transport term
  // bottom boundary
  pe_turb[kstart] = 0.;
  for(int j=grid->jstart; j<grid->jend; ++j)
#pragma ivdep
    for(int i=grid->istart; i<grid->iend; ++i)
    {
      ijk = i + j*jj1 + kstart*kk1;
      pe_turb[kstart] -= ( cg0*(w[ijk-kk1] * (bi0*bz[ijk-kk2] + bi1*bz[ijk-kk1] + bi2*bz[ijk    ] + bi3*bz[ijk+kk1]))
                         + cg1*(w[ijk    ] * (ci0*bz[ijk-kk2] + ci1*bz[ijk-kk1] + ci2*bz[ijk    ] + ci3*bz[ijk+kk1]))
                         + cg2*(w[ijk+kk1] * (ci0*bz[ijk-kk1] + ci1*bz[ijk    ] + ci2*bz[ijk+kk1] + ci3*bz[ijk+kk2]))
                         + cg3*(w[ijk+kk2] * (ci0*bz[ijk    ] + ci1*bz[ijk+kk1] + ci2*bz[ijk+kk2] + ci3*bz[ijk+kk3])) )
                         * dzi4[kstart];
    }

  for(int k=grid->kstart+1; k<grid->kend-1; ++k)
  {
    pe_turb[k] = 0.;
    for(int j=grid->jstart; j<grid->jend; ++j)
#pragma ivdep
      for(int i=grid->istart; i<grid->iend; ++i)
      {
        ijk = i + j*jj1 + k*kk1;
        pe_turb[k] -= ( cg0*(w[ijk-kk1] * (ci0*bz[ijk-kk3] + ci1*bz[ijk-kk2] + ci2*bz[ijk-kk1] + ci3*bz[ijk    ]))
                      + cg1*(w[ijk    ] * (ci0*bz[ijk-kk2] + ci1*bz[ijk-kk1] + ci2*bz[ijk    ] + ci3*bz[ijk+kk1]))
                      + cg2*(w[ijk+kk1] * (ci0*bz[ijk-kk1] + ci1*bz[ijk    ] + ci2*bz[ijk+kk1] + ci3*bz[ijk+kk2]))
                      + cg3*(w[ijk+kk2] * (ci0*bz[ijk    ] + ci1*bz[ijk+kk1] + ci2*bz[ijk+kk2] + ci3*bz[ijk+kk3])) )
                      * dzi4[k];
      }
  }

  // top boundary
  pe_turb[kend-1] = 0.;
  for(int j=grid->jstart; j<grid->jend; ++j)
#pragma ivdep
    for(int i=grid->istart; i<grid->iend; ++i)
    {
      ijk = i + j*jj1 + (kend-1)*kk1;
      pe_turb[kend-1] -= ( cg0*(w[ijk-kk1] * (ci0*bz[ijk-kk3] + ci1*bz[ijk-kk2] + ci2*bz[ijk-kk1] + ci3*bz[ijk    ]))
                         + cg1*(w[ijk    ] * (ci0*bz[ijk-kk2] + ci1*bz[ijk-kk1] + ci2*bz[ijk    ] + ci3*bz[ijk+kk1]))
                         + cg2*(w[ijk+kk1] * (ci0*bz[ijk-kk1] + ci1*bz[ijk    ] + ci2*bz[ijk+kk1] + ci3*bz[ijk+kk2]))
                         + cg3*(w[ijk+kk2] * (ti0*bz[ijk-kk1] + ti1*bz[ijk    ] + ti2*bz[ijk+kk1] + ti3*bz[ijk+kk2])) )
                         * dzi4[kend-1];
    }

  // calculate the diffusion of potential energy
  // bottom boundary
  pe_visc[kstart] = 0.;
  for(int j=grid->jstart; j<grid->jend; ++j)
#pragma ivdep
    for(int i=grid->istart; i<grid->iend; ++i)
    {
      ijk = i + j*jj1 + kstart*kk1;
      pe_visc[kstart] -= visc * ( cg0*zh[kstart-1]*(bg0*b[ijk-kk2] + bg1*b[ijk-kk1] + bg2*b[ijk    ] + bg3*b[ijk+kk1]) * dzhi4[kstart-1]
                                + cg1*zh[kstart  ]*(cg0*b[ijk-kk2] + cg1*b[ijk-kk1] + cg2*b[ijk    ] + cg3*b[ijk+kk1]) * dzhi4[kstart  ]
                                + cg2*zh[kstart+1]*(cg0*b[ijk-kk1] + cg1*b[ijk    ] + cg2*b[ijk+kk1] + cg3*b[ijk+kk2]) * dzhi4[kstart+1]
                                + cg3*zh[kstart+2]*(cg0*b[ijk    ] + cg1*b[ijk+kk1] + cg2*b[ijk+kk2] + cg3*b[ijk+kk3]) * dzhi4[kstart+2] )
                                * dzi4[kstart];
    }

  for(int k=grid->kstart+1; k<grid->kend-1; ++k)
  {
    pe_visc[k] = 0.;
    for(int j=grid->jstart; j<grid->jend; ++j)
#pragma ivdep
      for(int i=grid->istart; i<grid->iend; ++i)
      {
        ijk = i + j*jj1 + k*kk1;
        pe_visc[k] -= visc * ( cg0*zh[k-1]*(cg0*b[ijk-kk3] + cg1*b[ijk-kk2] + cg2*b[ijk-kk1] + cg3*b[ijk    ]) * dzhi4[k-1]
                             + cg1*zh[k  ]*(cg0*b[ijk-kk2] + cg1*b[ijk-kk1] + cg2*b[ijk    ] + cg3*b[ijk+kk1]) * dzhi4[k  ]
                             + cg2*zh[k+1]*(cg0*b[ijk-kk1] + cg1*b[ijk    ] + cg2*b[ijk+kk1] + cg3*b[ijk+kk2]) * dzhi4[k+1]
                             + cg3*zh[k+2]*(cg0*b[ijk    ] + cg1*b[ijk+kk1] + cg2*b[ijk+kk2] + cg3*b[ijk+kk3]) * dzhi4[k+2] )
                             * dzi4[k];
      }
  }

  // top boundary
  pe_visc[kend-1] = 0.;
  for(int j=grid->jstart; j<grid->jend; ++j)
#pragma ivdep
    for(int i=grid->istart; i<grid->iend; ++i)
    {
      ijk = i + j*jj1 + (kend-1)*kk1;
      pe_visc[kend-1] -= visc * ( cg0*zh[kend-2]*(cg0*b[ijk-kk3] + cg1*b[ijk-kk2] + cg2*b[ijk-kk1] + cg3*b[ijk    ]) * dzhi4[kend-2]
                                + cg1*zh[kend-1]*(cg0*b[ijk-kk2] + cg1*b[ijk-kk1] + cg2*b[ijk    ] + cg3*b[ijk+kk1]) * dzhi4[kend-1]
                                + cg2*zh[kend  ]*(cg0*b[ijk-kk1] + cg1*b[ijk    ] + cg2*b[ijk+kk1] + cg3*b[ijk+kk2]) * dzhi4[kend  ]
                                + cg3*zh[kend+1]*(tg0*b[ijk-kk1] + tg1*b[ijk    ] + tg2*b[ijk+kk1] + tg3*b[ijk+kk2]) * dzhi4[kend+1] )
                                * dzi4[kend-1];
    }

  master->sum(pe_turb, grid->kcells);
  master->sum(pe_visc, grid->kcells);
  master->sum(pe_bous, grid->kcells);

  int n = grid->itot*grid->jtot;
  for(int k=grid->kstart; k<grid->kend; ++k)
  {
    pe_turb[k] /= n;
    pe_visc[k] /= n;
    pe_bous[k] /= n;
  }

  return 0;
}

int cbudget::calcbpebudget(double * restrict w, double * restrict b, double * restrict bz, double * restrict bzbot, double * restrict bztop,
                           double * restrict bpe_turb, double * restrict bpe_visc, double * restrict bpe_diss,
                           double * restrict bsort,
                           double * restrict z, double * restrict dzi4, double * restrict dzhi4,
                           double visc)
{
  int ij,ijk,ii1,ii2,ii3,jj1,jj2,jj3,kk1,kk2,kk3;
  int kstart,kend;
  double dzstardb;

  ii1 = 1;
  ii2 = 2;
  ii3 = 3;
  jj1 = 1*grid->icells;
  jj2 = 2*grid->icells;
  jj3 = 3*grid->icells;
  kk1 = 1*grid->ijcells;
  kk2 = 2*grid->ijcells;
  kk3 = 3*grid->ijcells;
  kstart = grid->kstart;
  kend = grid->kend;

  // calculate the diffusion of potential energy
  // bottom boundary
  bpe_visc[kstart] = 0.;
  for(int j=grid->jstart; j<grid->jend; ++j)
#pragma ivdep
    for(int i=grid->istart; i<grid->iend; ++i)
    {
      ijk = i + j*jj1 + kstart*kk1;
<<<<<<< HEAD
      bpe_visc[kstart] += visc *
                            ( cg0*(bg0*b [ijk-kk2] + bg1*b [ijk-kk1] + bg2*b [ijk    ] + bg3*b [ijk+kk1]) * dzhi4[kstart-1]
                                 *(bi0*bz[ijk-kk2] + bi1*bz[ijk-kk1] + bi2*bz[ijk    ] + bi3*bz[ijk+kk1])
                            + cg1*(cg0*b [ijk-kk2] + cg1*b [ijk-kk1] + cg2*b [ijk    ] + cg3*b [ijk+kk1]) * dzhi4[kstart  ]
                                 *(ci0*bz[ijk-kk2] + ci1*bz[ijk-kk1] + ci2*bz[ijk    ] + ci3*bz[ijk+kk1])
                            + cg2*(cg0*b [ijk-kk1] + cg1*b [ijk    ] + cg2*b [ijk+kk1] + cg3*b [ijk+kk2]) * dzhi4[kstart+1]
                                 *(ci0*bz[ijk-kk1] + ci1*bz[ijk    ] + ci2*bz[ijk+kk1] + ci3*bz[ijk+kk2])
                            + cg3*(cg0*b [ijk    ] + cg1*b [ijk+kk1] + cg2*b [ijk+kk2] + cg3*b [ijk+kk3]) * dzhi4[kstart+2]
                                 *(ci0*bz[ijk    ] + ci1*bz[ijk+kk1] + ci2*bz[ijk+kk2] + ci3*bz[ijk+kk3]) )
                            * dzi4[kstart];
=======
      bpe_visc[kstart] -= visc * ( cg0*(bg0*b [ijk-kk2] + bg1*b [ijk-kk1] + bg2*b [ijk    ] + bg3*b [ijk+kk1]) * dzhi4[kstart-1]
                                      *(bi0*bz[ijk-kk2] + bi1*bz[ijk-kk1] + bi2*bz[ijk    ] + bi3*bz[ijk+kk1])
                                 + cg1*(cg0*b [ijk-kk2] + cg1*b [ijk-kk1] + cg2*b [ijk    ] + cg3*b [ijk+kk1]) * dzhi4[kstart  ]
                                      *(ci0*bz[ijk-kk2] + ci1*bz[ijk-kk1] + ci2*bz[ijk    ] + ci3*bz[ijk+kk1])
                                 + cg2*(cg0*b [ijk-kk1] + cg1*b [ijk    ] + cg2*b [ijk+kk1] + cg3*b [ijk+kk2]) * dzhi4[kstart+1]
                                      *(ci0*bz[ijk-kk1] + ci1*bz[ijk    ] + ci2*bz[ijk+kk1] + ci3*bz[ijk+kk2])
                                 + cg3*(cg0*b [ijk    ] + cg1*b [ijk+kk1] + cg2*b [ijk+kk2] + cg3*b [ijk+kk3]) * dzhi4[kstart+2]
                                      *(ci0*bz[ijk    ] + ci1*bz[ijk+kk1] + ci2*bz[ijk+kk2] + ci3*bz[ijk+kk3]) )
                                 * dzi4[kstart];
>>>>>>> 0c3e13d1
    }

  for(int k=grid->kstart+1; k<grid->kend-1; ++k)
  {
    bpe_visc[k] = 0.;
    for(int j=grid->jstart; j<grid->jend; ++j)
#pragma ivdep
      for(int i=grid->istart; i<grid->iend; ++i)
      {
        ijk = i + j*jj1 + k*kk1;
<<<<<<< HEAD
        bpe_visc[k] += visc *
                         ( cg0*(cg0*b [ijk-kk3] + cg1*b [ijk-kk2] + cg2*b [ijk-kk1] + cg3*b [ijk    ]) * dzhi4[k-1]
                              *(ci0*bz[ijk-kk3] + ci1*bz[ijk-kk2] + ci2*bz[ijk-kk1] + ci3*bz[ijk    ])
                         + cg1*(cg0*b [ijk-kk2] + cg1*b [ijk-kk1] + cg2*b [ijk    ] + cg3*b [ijk+kk1]) * dzhi4[k  ]
                              *(ci0*bz[ijk-kk2] + ci1*bz[ijk-kk1] + ci2*bz[ijk    ] + ci3*bz[ijk+kk1])
                         + cg2*(cg0*b [ijk-kk1] + cg1*b [ijk    ] + cg2*b [ijk+kk1] + cg3*b [ijk+kk2]) * dzhi4[k+1]
                              *(ci0*bz[ijk-kk1] + ci1*bz[ijk    ] + ci2*bz[ijk+kk1] + ci3*bz[ijk+kk2])
                         + cg3*(cg0*b [ijk    ] + cg1*b [ijk+kk1] + cg2*b [ijk+kk2] + cg3*b [ijk+kk3]) * dzhi4[k+2]
                              *(ci0*bz[ijk    ] + ci1*bz[ijk+kk1] + ci2*bz[ijk+kk2] + ci3*bz[ijk+kk3]) )
                         * dzi4[k];
=======
        bpe_visc[k] -= visc * ( cg0*(cg0*b [ijk-kk3] + cg1*b [ijk-kk2] + cg2*b [ijk-kk1] + cg3*b [ijk    ]) * dzhi4[k-1]
                                   *(ci0*bz[ijk-kk3] + ci1*bz[ijk-kk2] + ci2*bz[ijk-kk1] + ci3*bz[ijk    ])
                              + cg1*(cg0*b [ijk-kk2] + cg1*b [ijk-kk1] + cg2*b [ijk    ] + cg3*b [ijk+kk1]) * dzhi4[k  ]
                                   *(ci0*bz[ijk-kk2] + ci1*bz[ijk-kk1] + ci2*bz[ijk    ] + ci3*bz[ijk+kk1])
                              + cg2*(cg0*b [ijk-kk1] + cg1*b [ijk    ] + cg2*b [ijk+kk1] + cg3*b [ijk+kk2]) * dzhi4[k+1]
                                   *(ci0*bz[ijk-kk1] + ci1*bz[ijk    ] + ci2*bz[ijk+kk1] + ci3*bz[ijk+kk2])
                              + cg3*(cg0*b [ijk    ] + cg1*b [ijk+kk1] + cg2*b [ijk+kk2] + cg3*b [ijk+kk3]) * dzhi4[k+2]
                                   *(ci0*bz[ijk    ] + ci1*bz[ijk+kk1] + ci2*bz[ijk+kk2] + ci3*bz[ijk+kk3]) )
                              * dzi4[k];
>>>>>>> 0c3e13d1
      }
  }

  // top boundary
  bpe_visc[kend-1] = 0.;
  for(int j=grid->jstart; j<grid->jend; ++j)
#pragma ivdep
    for(int i=grid->istart; i<grid->iend; ++i)
    {
      ijk = i + j*jj1 + (kend-1)*kk1;
<<<<<<< HEAD
      bpe_visc[kend-1] += visc *
                            ( cg0*(cg0*b [ijk-kk3] + cg1*b [ijk-kk2] + cg2*b [ijk-kk1] + cg3*b [ijk    ]) * dzhi4[kend-2]
                                 *(ci0*bz[ijk-kk3] + ci1*bz[ijk-kk2] + ci2*bz[ijk-kk1] + ci3*bz[ijk    ])
                            + cg1*(cg0*b [ijk-kk2] + cg1*b [ijk-kk1] + cg2*b [ijk    ] + cg3*b [ijk+kk1]) * dzhi4[kend-1]
                                 *(ci0*bz[ijk-kk2] + ci1*bz[ijk-kk1] + ci2*bz[ijk    ] + ci3*bz[ijk+kk1])
                            + cg2*(cg0*b [ijk-kk1] + cg1*b [ijk    ] + cg2*b [ijk+kk1] + cg3*b [ijk+kk2]) * dzhi4[kend  ]
                                 *(ci0*bz[ijk-kk1] + ci1*bz[ijk    ] + ci2*bz[ijk+kk1] + ci3*bz[ijk+kk2])
                            + cg3*(tg0*b [ijk-kk1] + tg1*b [ijk    ] + tg2*b [ijk+kk1] + tg3*b [ijk+kk2]) * dzhi4[kend+1]
                                 *(ti0*bz[ijk-kk1] + ti1*bz[ijk    ] + ti2*bz[ijk+kk1] + ti3*bz[ijk+kk2]) )
                            * dzi4[kend-1];
=======
      bpe_visc[kend-1] -= visc * ( cg0*(cg0*b [ijk-kk3] + cg1*b [ijk-kk2] + cg2*b [ijk-kk1] + cg3*b [ijk    ]) * dzhi4[kend-2]
                                      *(ci0*bz[ijk-kk3] + ci1*bz[ijk-kk2] + ci2*bz[ijk-kk1] + ci3*bz[ijk    ])
                                 + cg1*(cg0*b [ijk-kk2] + cg1*b [ijk-kk1] + cg2*b [ijk    ] + cg3*b [ijk+kk1]) * dzhi4[kend-1]
                                      *(ci0*bz[ijk-kk2] + ci1*bz[ijk-kk1] + ci2*bz[ijk    ] + ci3*bz[ijk+kk1])
                                 + cg2*(cg0*b [ijk-kk1] + cg1*b [ijk    ] + cg2*b [ijk+kk1] + cg3*b [ijk+kk2]) * dzhi4[kend  ]
                                      *(ci0*bz[ijk-kk1] + ci1*bz[ijk    ] + ci2*bz[ijk+kk1] + ci3*bz[ijk+kk2])
                                 + cg3*(tg0*b [ijk-kk1] + tg1*b [ijk    ] + tg2*b [ijk+kk1] + tg3*b [ijk+kk2]) * dzhi4[kend+1]
                                      *(ti0*bz[ijk-kk1] + ti1*bz[ijk    ] + ti2*bz[ijk+kk1] + ti3*bz[ijk+kk2]) )
                                 * dzi4[kend-1];
>>>>>>> 0c3e13d1
    }

  // calculate the dissipation term
  double dxi,dyi;
  dxi = 1./grid->dx;
  dyi = 1./grid->dy;

  bpe_diss[kstart] = 0.;
  for(int j=grid->jstart; j<grid->jend; j++)
#pragma ivdep
    for(int i=grid->istart; i<grid->iend; i++)
    {
      ijk  = i + j*jj1 + kstart*kk1;
      dzstardb = calcdzstardb(b[ijk], bsort, z);
      bpe_diss[kstart] += visc * dzstardb * (
                         std::pow( ( cg0*(ci0*b[ijk-ii3] + ci1*b[ijk-ii2] + ci2*b[ijk-ii1] + ci3*b[ijk    ])
                                   + cg1*(ci0*b[ijk-ii2] + ci1*b[ijk-ii1] + ci2*b[ijk    ] + ci3*b[ijk+ii1])
                                   + cg2*(ci0*b[ijk-ii1] + ci1*b[ijk    ] + ci2*b[ijk+ii1] + ci3*b[ijk+ii2])
                                   + cg3*(ci0*b[ijk    ] + ci1*b[ijk+ii1] + ci2*b[ijk+ii2] + ci3*b[ijk+ii3]) ) * cgi*dxi, 2.)

                       + std::pow( ( cg0*(ci0*b[ijk-jj3] + ci1*b[ijk-jj2] + ci2*b[ijk-jj1] + ci3*b[ijk    ])
                                   + cg1*(ci0*b[ijk-jj2] + ci1*b[ijk-jj1] + ci2*b[ijk    ] + ci3*b[ijk+jj1])
                                   + cg2*(ci0*b[ijk-jj1] + ci1*b[ijk    ] + ci2*b[ijk+jj1] + ci3*b[ijk+jj2])
                                   + cg3*(ci0*b[ijk    ] + ci1*b[ijk+jj1] + ci2*b[ijk+jj2] + ci3*b[ijk+jj3]) ) * cgi*dyi, 2.)

                       + std::pow( ( cg0*(bi0*b[ijk-kk2] + bi1*b[ijk-kk1] + bi2*b[ijk    ] + bi3*b[ijk+kk1])
                                   + cg1*(ci0*b[ijk-kk2] + ci1*b[ijk-kk1] + ci2*b[ijk    ] + ci3*b[ijk+kk1])
                                   + cg2*(ci0*b[ijk-kk1] + ci1*b[ijk    ] + ci2*b[ijk+kk1] + ci3*b[ijk+kk2])
                                   + cg3*(ci0*b[ijk    ] + ci1*b[ijk+kk1] + ci2*b[ijk+kk2] + ci3*b[ijk+kk3]) ) * dzi4[kstart], 2.) );
    }

  // interior
  for(int k=grid->kstart+1; k<grid->kend-1; k++)
  {
    bpe_diss[k] = 0.;
    for(int j=grid->jstart; j<grid->jend; j++)
#pragma ivdep
      for(int i=grid->istart; i<grid->iend; i++)
      {
        ijk  = i + j*jj1 + k*kk1;
        dzstardb = calcdzstardb(b[ijk], bsort, z);
        bpe_diss[k] += visc * dzstardb * (
                        std::pow( ( cg0*(ci0*b[ijk-ii3] + ci1*b[ijk-ii2] + ci2*b[ijk-ii1] + ci3*b[ijk    ])
                                  + cg1*(ci0*b[ijk-ii2] + ci1*b[ijk-ii1] + ci2*b[ijk    ] + ci3*b[ijk+ii1])
                                  + cg2*(ci0*b[ijk-ii1] + ci1*b[ijk    ] + ci2*b[ijk+ii1] + ci3*b[ijk+ii2])
                                  + cg3*(ci0*b[ijk    ] + ci1*b[ijk+ii1] + ci2*b[ijk+ii2] + ci3*b[ijk+ii3]) ) * cgi*dxi, 2.)

                      + std::pow( ( cg0*(ci0*b[ijk-jj3] + ci1*b[ijk-jj2] + ci2*b[ijk-jj1] + ci3*b[ijk    ])
                                  + cg1*(ci0*b[ijk-jj2] + ci1*b[ijk-jj1] + ci2*b[ijk    ] + ci3*b[ijk+jj1])
                                  + cg2*(ci0*b[ijk-jj1] + ci1*b[ijk    ] + ci2*b[ijk+jj1] + ci3*b[ijk+jj2])
                                  + cg3*(ci0*b[ijk    ] + ci1*b[ijk+jj1] + ci2*b[ijk+jj2] + ci3*b[ijk+jj3]) ) * cgi*dyi, 2.)

                      + std::pow( ( cg0*(ci0*b[ijk-kk3] + ci1*b[ijk-kk2] + ci2*b[ijk-kk1] + ci3*b[ijk    ])
                                  + cg1*(ci0*b[ijk-kk2] + ci1*b[ijk-kk1] + ci2*b[ijk    ] + ci3*b[ijk+kk1])
                                  + cg2*(ci0*b[ijk-kk1] + ci1*b[ijk    ] + ci2*b[ijk+kk1] + ci3*b[ijk+kk2])
                                  + cg3*(ci0*b[ijk    ] + ci1*b[ijk+kk1] + ci2*b[ijk+kk2] + ci3*b[ijk+kk3]) ) * dzi4[k], 2.) );
      }
  }

  // top
  bpe_diss[kend-1] = 0.;
  for(int j=grid->jstart; j<grid->jend; j++)
#pragma ivdep
    for(int i=grid->istart; i<grid->iend; i++)
    {
      ijk = i + j*jj1 + (kend-1)*kk1;
      dzstardb = calcdzstardb(b[ijk], bsort, z);
      bpe_diss[kend-1] += visc * dzstardb * (
                      std::pow( ( cg0*(ci0*b[ijk-ii3] + ci1*b[ijk-ii2] + ci2*b[ijk-ii1] + ci3*b[ijk    ])
                                + cg1*(ci0*b[ijk-ii2] + ci1*b[ijk-ii1] + ci2*b[ijk    ] + ci3*b[ijk+ii1])
                                + cg2*(ci0*b[ijk-ii1] + ci1*b[ijk    ] + ci2*b[ijk+ii1] + ci3*b[ijk+ii2])
                                + cg3*(ci0*b[ijk    ] + ci1*b[ijk+ii1] + ci2*b[ijk+ii2] + ci3*b[ijk+ii3]) ) * cgi*dxi, 2.)

                    + std::pow( ( cg0*(ci0*b[ijk-jj3] + ci1*b[ijk-jj2] + ci2*b[ijk-jj1] + ci3*b[ijk    ])
                                + cg1*(ci0*b[ijk-jj2] + ci1*b[ijk-jj1] + ci2*b[ijk    ] + ci3*b[ijk+jj1])
                                + cg2*(ci0*b[ijk-jj1] + ci1*b[ijk    ] + ci2*b[ijk+jj1] + ci3*b[ijk+jj2])
                                + cg3*(ci0*b[ijk    ] + ci1*b[ijk+jj1] + ci2*b[ijk+jj2] + ci3*b[ijk+jj3]) ) * cgi*dyi, 2.)

                    + std::pow( ( cg0*(ci0*b[ijk-kk3] + ci1*b[ijk-kk2] + ci2*b[ijk-kk1] + ci3*b[ijk    ])
                                + cg1*(ci0*b[ijk-kk2] + ci1*b[ijk-kk1] + ci2*b[ijk    ] + ci3*b[ijk+kk1])
                                + cg2*(ci0*b[ijk-kk1] + ci1*b[ijk    ] + ci2*b[ijk+kk1] + ci3*b[ijk+kk2])
                                + cg3*(ti0*b[ijk-kk1] + ti1*b[ijk    ] + ti2*b[ijk+kk1] + ti3*b[ijk+kk2]) ) * dzi4[kend-1], 2.) );
    }

  // CONVERT THE BZ FIELD INTO BACKGROUND POTENTIAL ENERGY
  // first, calculate the potential energy at the bottom, the bot field contains the zsort at the bottom boundary
  for(int j=grid->jstart; j<grid->jend; ++j)
#pragma ivdep
    for(int i=grid->istart; i<grid->iend; ++i)
    {
      ij  = i + j*jj1;
      ijk = i + j*jj1 + kstart*kk1;
      bzbot[ij] *= -(ci0*b[ijk-kk2] + ci1*b[ijk-kk1] + ci2*b[ijk] + ci3*b[ijk+kk1]);
    }


  // calculate the potential energy at the top, the top field contains the zsort at the top boundary
  for(int j=grid->jstart; j<grid->jend; ++j)
#pragma ivdep
    for(int i=grid->istart; i<grid->iend; ++i)
    {
      ij  = i + j*jj1;
      ijk = i + j*jj1 + (kend-1)*kk1;
      bztop[ij] *= -(ci0*b[ijk-kk1] + ci1*b[ijk] + ci2*b[ijk+kk1] + ci3*b[ijk+kk2]);
    }

  // calculate the potential energy
  for(int k=grid->kstart; k<grid->kend; ++k)
    for(int j=grid->jstart; j<grid->jend; ++j)
#pragma ivdep
      for(int i=grid->istart; i<grid->iend; ++i)
      {
        ijk = i + j*jj1 + k*kk1;
        bz[ijk] = -b[ijk] * bz[ijk];
      }

  // calculate the ghost cells at the bottom
  for(int j=grid->jstart; j<grid->jend; ++j)
#pragma ivdep
    for(int i=grid->istart; i<grid->iend; ++i)
    {
      ij  = i + j*jj1;
      ijk = i + j*jj1 + kstart*kk1;
      bz[ijk-kk1] = (8./3.)*bzbot[ij] - 2.*bz[ijk] + (1./3.)*bz[ijk+kk1];
      bz[ijk-kk2] = 8.*bzbot[ij] - 9.*bz[ijk] + 2.*bz[ijk+kk1];
    }

  // calculate the ghost cells at the top
  for(int j=grid->jstart; j<grid->jend; ++j)
#pragma ivdep
    for(int i=grid->istart; i<grid->iend; ++i)
    {
      ij  = i + j*jj1;
      ijk = i + j*jj1 + (kend-1)*kk1;
      bz[ijk+kk1] = (8./3.)*bztop[ij] - 2.*bz[ijk] + (1./3.)*bz[ijk-kk1];
      bz[ijk+kk2] = 8.*bztop[ij] - 9.*bz[ijk] + 2.*bz[ijk-kk1];
    }

  // calculate the advective transport term
  // bottom boundary
  bpe_turb[kstart] = 0.;
  for(int j=grid->jstart; j<grid->jend; ++j)
#pragma ivdep
    for(int i=grid->istart; i<grid->iend; ++i)
    {
      ijk = i + j*jj1 + kstart*kk1;
      bpe_turb[kstart] -= ( cg0*(w[ijk-kk1] * (bi0*bz[ijk-kk2] + bi1*bz[ijk-kk1] + bi2*bz[ijk    ] + bi3*bz[ijk+kk1]))
                          + cg1*(w[ijk    ] * (ci0*bz[ijk-kk2] + ci1*bz[ijk-kk1] + ci2*bz[ijk    ] + ci3*bz[ijk+kk1]))
                          + cg2*(w[ijk+kk1] * (ci0*bz[ijk-kk1] + ci1*bz[ijk    ] + ci2*bz[ijk+kk1] + ci3*bz[ijk+kk2]))
                          + cg3*(w[ijk+kk2] * (ci0*bz[ijk    ] + ci1*bz[ijk+kk1] + ci2*bz[ijk+kk2] + ci3*bz[ijk+kk3])) )
                          * dzi4[kstart];
    }

  for(int k=grid->kstart+1; k<grid->kend-1; ++k)
  {
    bpe_turb[k] = 0.;
    for(int j=grid->jstart; j<grid->jend; ++j)
#pragma ivdep
      for(int i=grid->istart; i<grid->iend; ++i)
      {
        ijk = i + j*jj1 + k*kk1;
        bpe_turb[k] -= ( cg0*(w[ijk-kk1] * (ci0*bz[ijk-kk3] + ci1*bz[ijk-kk2] + ci2*bz[ijk-kk1] + ci3*bz[ijk    ]))
                       + cg1*(w[ijk    ] * (ci0*bz[ijk-kk2] + ci1*bz[ijk-kk1] + ci2*bz[ijk    ] + ci3*bz[ijk+kk1]))
                       + cg2*(w[ijk+kk1] * (ci0*bz[ijk-kk1] + ci1*bz[ijk    ] + ci2*bz[ijk+kk1] + ci3*bz[ijk+kk2]))
                       + cg3*(w[ijk+kk2] * (ci0*bz[ijk    ] + ci1*bz[ijk+kk1] + ci2*bz[ijk+kk2] + ci3*bz[ijk+kk3])) )
                       * dzi4[k];
      }
  }

  // top boundary
  bpe_turb[kend-1] = 0.;
  for(int j=grid->jstart; j<grid->jend; ++j)
#pragma ivdep
    for(int i=grid->istart; i<grid->iend; ++i)
    {
      ijk = i + j*jj1 + (kend-1)*kk1;
      bpe_turb[kend-1] -= ( cg0*(w[ijk-kk1] * (ci0*bz[ijk-kk3] + ci1*bz[ijk-kk2] + ci2*bz[ijk-kk1] + ci3*bz[ijk    ]))
                          + cg1*(w[ijk    ] * (ci0*bz[ijk-kk2] + ci1*bz[ijk-kk1] + ci2*bz[ijk    ] + ci3*bz[ijk+kk1]))
                          + cg2*(w[ijk+kk1] * (ci0*bz[ijk-kk1] + ci1*bz[ijk    ] + ci2*bz[ijk+kk1] + ci3*bz[ijk+kk2]))
                          + cg3*(w[ijk+kk2] * (ti0*bz[ijk-kk1] + ti1*bz[ijk    ] + ti2*bz[ijk+kk1] + ti3*bz[ijk+kk2])) )
                          * dzi4[kend-1];
    }


  master->sum(bpe_turb, grid->kcells);
  master->sum(bpe_visc, grid->kcells);
  master->sum(bpe_diss, grid->kcells);

  int n = grid->itot*grid->jtot;
  for(int k=grid->kstart; k<grid->kend; ++k)
  {
    bpe_turb[k] /= n;
    bpe_visc[k] /= n;
    bpe_diss[k] /= n;
  }

  return 0;
}<|MERGE_RESOLUTION|>--- conflicted
+++ resolved
@@ -1423,8 +1423,7 @@
     for(int i=grid->istart; i<grid->iend; ++i)
     {
       ijk = i + j*jj1 + kstart*kk1;
-<<<<<<< HEAD
-      bpe_visc[kstart] += visc *
+      bpe_visc[kstart] -= visc *
                             ( cg0*(bg0*b [ijk-kk2] + bg1*b [ijk-kk1] + bg2*b [ijk    ] + bg3*b [ijk+kk1]) * dzhi4[kstart-1]
                                  *(bi0*bz[ijk-kk2] + bi1*bz[ijk-kk1] + bi2*bz[ijk    ] + bi3*bz[ijk+kk1])
                             + cg1*(cg0*b [ijk-kk2] + cg1*b [ijk-kk1] + cg2*b [ijk    ] + cg3*b [ijk+kk1]) * dzhi4[kstart  ]
@@ -1434,17 +1433,6 @@
                             + cg3*(cg0*b [ijk    ] + cg1*b [ijk+kk1] + cg2*b [ijk+kk2] + cg3*b [ijk+kk3]) * dzhi4[kstart+2]
                                  *(ci0*bz[ijk    ] + ci1*bz[ijk+kk1] + ci2*bz[ijk+kk2] + ci3*bz[ijk+kk3]) )
                             * dzi4[kstart];
-=======
-      bpe_visc[kstart] -= visc * ( cg0*(bg0*b [ijk-kk2] + bg1*b [ijk-kk1] + bg2*b [ijk    ] + bg3*b [ijk+kk1]) * dzhi4[kstart-1]
-                                      *(bi0*bz[ijk-kk2] + bi1*bz[ijk-kk1] + bi2*bz[ijk    ] + bi3*bz[ijk+kk1])
-                                 + cg1*(cg0*b [ijk-kk2] + cg1*b [ijk-kk1] + cg2*b [ijk    ] + cg3*b [ijk+kk1]) * dzhi4[kstart  ]
-                                      *(ci0*bz[ijk-kk2] + ci1*bz[ijk-kk1] + ci2*bz[ijk    ] + ci3*bz[ijk+kk1])
-                                 + cg2*(cg0*b [ijk-kk1] + cg1*b [ijk    ] + cg2*b [ijk+kk1] + cg3*b [ijk+kk2]) * dzhi4[kstart+1]
-                                      *(ci0*bz[ijk-kk1] + ci1*bz[ijk    ] + ci2*bz[ijk+kk1] + ci3*bz[ijk+kk2])
-                                 + cg3*(cg0*b [ijk    ] + cg1*b [ijk+kk1] + cg2*b [ijk+kk2] + cg3*b [ijk+kk3]) * dzhi4[kstart+2]
-                                      *(ci0*bz[ijk    ] + ci1*bz[ijk+kk1] + ci2*bz[ijk+kk2] + ci3*bz[ijk+kk3]) )
-                                 * dzi4[kstart];
->>>>>>> 0c3e13d1
     }
 
   for(int k=grid->kstart+1; k<grid->kend-1; ++k)
@@ -1455,8 +1443,7 @@
       for(int i=grid->istart; i<grid->iend; ++i)
       {
         ijk = i + j*jj1 + k*kk1;
-<<<<<<< HEAD
-        bpe_visc[k] += visc *
+        bpe_visc[k] -= visc *
                          ( cg0*(cg0*b [ijk-kk3] + cg1*b [ijk-kk2] + cg2*b [ijk-kk1] + cg3*b [ijk    ]) * dzhi4[k-1]
                               *(ci0*bz[ijk-kk3] + ci1*bz[ijk-kk2] + ci2*bz[ijk-kk1] + ci3*bz[ijk    ])
                          + cg1*(cg0*b [ijk-kk2] + cg1*b [ijk-kk1] + cg2*b [ijk    ] + cg3*b [ijk+kk1]) * dzhi4[k  ]
@@ -1466,17 +1453,6 @@
                          + cg3*(cg0*b [ijk    ] + cg1*b [ijk+kk1] + cg2*b [ijk+kk2] + cg3*b [ijk+kk3]) * dzhi4[k+2]
                               *(ci0*bz[ijk    ] + ci1*bz[ijk+kk1] + ci2*bz[ijk+kk2] + ci3*bz[ijk+kk3]) )
                          * dzi4[k];
-=======
-        bpe_visc[k] -= visc * ( cg0*(cg0*b [ijk-kk3] + cg1*b [ijk-kk2] + cg2*b [ijk-kk1] + cg3*b [ijk    ]) * dzhi4[k-1]
-                                   *(ci0*bz[ijk-kk3] + ci1*bz[ijk-kk2] + ci2*bz[ijk-kk1] + ci3*bz[ijk    ])
-                              + cg1*(cg0*b [ijk-kk2] + cg1*b [ijk-kk1] + cg2*b [ijk    ] + cg3*b [ijk+kk1]) * dzhi4[k  ]
-                                   *(ci0*bz[ijk-kk2] + ci1*bz[ijk-kk1] + ci2*bz[ijk    ] + ci3*bz[ijk+kk1])
-                              + cg2*(cg0*b [ijk-kk1] + cg1*b [ijk    ] + cg2*b [ijk+kk1] + cg3*b [ijk+kk2]) * dzhi4[k+1]
-                                   *(ci0*bz[ijk-kk1] + ci1*bz[ijk    ] + ci2*bz[ijk+kk1] + ci3*bz[ijk+kk2])
-                              + cg3*(cg0*b [ijk    ] + cg1*b [ijk+kk1] + cg2*b [ijk+kk2] + cg3*b [ijk+kk3]) * dzhi4[k+2]
-                                   *(ci0*bz[ijk    ] + ci1*bz[ijk+kk1] + ci2*bz[ijk+kk2] + ci3*bz[ijk+kk3]) )
-                              * dzi4[k];
->>>>>>> 0c3e13d1
       }
   }
 
@@ -1487,8 +1463,7 @@
     for(int i=grid->istart; i<grid->iend; ++i)
     {
       ijk = i + j*jj1 + (kend-1)*kk1;
-<<<<<<< HEAD
-      bpe_visc[kend-1] += visc *
+      bpe_visc[kend-1] -= visc *
                             ( cg0*(cg0*b [ijk-kk3] + cg1*b [ijk-kk2] + cg2*b [ijk-kk1] + cg3*b [ijk    ]) * dzhi4[kend-2]
                                  *(ci0*bz[ijk-kk3] + ci1*bz[ijk-kk2] + ci2*bz[ijk-kk1] + ci3*bz[ijk    ])
                             + cg1*(cg0*b [ijk-kk2] + cg1*b [ijk-kk1] + cg2*b [ijk    ] + cg3*b [ijk+kk1]) * dzhi4[kend-1]
@@ -1498,17 +1473,6 @@
                             + cg3*(tg0*b [ijk-kk1] + tg1*b [ijk    ] + tg2*b [ijk+kk1] + tg3*b [ijk+kk2]) * dzhi4[kend+1]
                                  *(ti0*bz[ijk-kk1] + ti1*bz[ijk    ] + ti2*bz[ijk+kk1] + ti3*bz[ijk+kk2]) )
                             * dzi4[kend-1];
-=======
-      bpe_visc[kend-1] -= visc * ( cg0*(cg0*b [ijk-kk3] + cg1*b [ijk-kk2] + cg2*b [ijk-kk1] + cg3*b [ijk    ]) * dzhi4[kend-2]
-                                      *(ci0*bz[ijk-kk3] + ci1*bz[ijk-kk2] + ci2*bz[ijk-kk1] + ci3*bz[ijk    ])
-                                 + cg1*(cg0*b [ijk-kk2] + cg1*b [ijk-kk1] + cg2*b [ijk    ] + cg3*b [ijk+kk1]) * dzhi4[kend-1]
-                                      *(ci0*bz[ijk-kk2] + ci1*bz[ijk-kk1] + ci2*bz[ijk    ] + ci3*bz[ijk+kk1])
-                                 + cg2*(cg0*b [ijk-kk1] + cg1*b [ijk    ] + cg2*b [ijk+kk1] + cg3*b [ijk+kk2]) * dzhi4[kend  ]
-                                      *(ci0*bz[ijk-kk1] + ci1*bz[ijk    ] + ci2*bz[ijk+kk1] + ci3*bz[ijk+kk2])
-                                 + cg3*(tg0*b [ijk-kk1] + tg1*b [ijk    ] + tg2*b [ijk+kk1] + tg3*b [ijk+kk2]) * dzhi4[kend+1]
-                                      *(ti0*bz[ijk-kk1] + ti1*bz[ijk    ] + ti2*bz[ijk+kk1] + ti3*bz[ijk+kk2]) )
-                                 * dzi4[kend-1];
->>>>>>> 0c3e13d1
     }
 
   // calculate the dissipation term
