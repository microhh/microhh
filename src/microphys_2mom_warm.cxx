--- conflicted
+++ resolved
@@ -101,11 +101,7 @@
     template<typename TF>
     inline TF calc_rain_diameter(const TF mr)
     {
-<<<<<<< HEAD
-        return pow(mr/pirhow, TF(1)/TF(3));
-=======
         return pow(mr/pirhow<TF>, TF(1.)/TF(3.));
->>>>>>> bbe8198c
     }
 
     // Shape parameter mu_r
@@ -121,13 +117,13 @@
     template<typename TF>
     inline TF calc_lambda_r(const TF mur, const TF dr)
     {
-        return pow((mur+TF(3))*(mur+TF(2))*(mur+TF(1)), TF(1)/TF(3)) / dr;
+        return pow((mur+3)*(mur+2)*(mur+1), TF(1.)/TF(3.)) / dr;
     }
 
     template<typename TF>
     inline TF minmod(const TF a, const TF b)
     {
-        return copysign(TF(1), a) * std::max(TF(0), std::min(std::abs(a), TF(copysign(TF(1), a))*b));
+        return copysign(TF(1.), a) * std::max(TF(0.), std::min(std::abs(a), TF(copysign(TF(1.), a))*b));
     }
 
     template<typename TF>
@@ -159,7 +155,7 @@
         const TF x_star = 2.6e-10;       // SB06, list of symbols, same as UCLA-LES
         const TF k_cc   = 9.44e9;        // UCLA-LES (Long, 1974), 4.44e9 in SB06, p48
         const TF nu_c   = 1;             // SB06, Table 1., same as UCLA-LES
-        const TF kccxs  = k_cc / (TF(20.) * x_star) * (nu_c+TF(2))*(nu_c+TF(4)) / pow(nu_c+TF(1), 2);
+        const TF kccxs  = k_cc / (TF(20.) * x_star) * (nu_c+2)*(nu_c+4) / pow(nu_c+1, 2);
 
         for (int k=kstart; k<kend; k++)
             for (int j=jstart; j<jend; j++)
@@ -171,10 +167,10 @@
                     {
                         const TF xc      = rho[k] * ql[ijk] / Nc0<TF>;    // Mean mass of cloud drops [kg]
                         const TF tau     = TF(1.) - ql[ijk] / (ql[ijk] + qr[ijk] + dsmall);    // SB06, Eq 5
-                        const TF phi_au  = TF(600) * pow(tau, TF(0.68)) * pow(TF(1.) - pow(tau, TF(0.68)), 3);    // UCLA-LES
+                        const TF phi_au  = TF(600.) * pow(tau, TF(0.68)) * pow(TF(1.) - pow(tau, TF(0.68)), 3);    // UCLA-LES
                         //const TF phi_au  = 400. * pow(tau, 0.7) * pow(1. - pow(tau, 0.7), 3);    // SB06, Eq 6
                         const TF au_tend = rho[k] * kccxs * pow(ql[ijk], 2) * pow(xc, 2) *
-                                               (TF(1) + phi_au / pow(TF(1)-tau, 2)); // SB06, eq 4
+                                               (TF(1.) + phi_au / pow(TF(1.)-tau, 2)); // SB06, eq 4
 
                         qrt[ijk]  += au_tend;
                         nrt[ijk]  += au_tend * rho[k] / x_star;
@@ -203,7 +199,7 @@
                     const int ijk = i + j*jj + k*kk;
                     if(ql[ijk] > ql_min<TF> && qr[ijk] > qr_min<TF>)
                     {
-                        const TF tau     = TF(1) - ql[ijk] / (ql[ijk] + qr[ijk]); // SB06, Eq 5
+                        const TF tau     = TF(1.) - ql[ijk] / (ql[ijk] + qr[ijk]); // SB06, Eq 5
                         const TF phi_ac  = pow(tau / (tau + TF(5e-5)), 4); // SB06, Eq 8
                         const TF ac_tend = k_cr * ql[ijk] *  qr[ijk] * phi_ac * pow(rho_0<TF> / rho[k], TF(0.5)); // SB06, Eq 7
 
@@ -283,7 +279,7 @@
                 {
                     const int ijk = i + j*icells + k*ijcells;
 
-                    const TF cfl_qr = TF(0.25) * (w_qr[ijk-ijcells] + TF(2)*w_qr[ijk] + w_qr[ijk+ijcells]) * dzi[k] * TF(dt);
+                    const TF cfl_qr = TF(0.25) * (w_qr[ijk-ijcells] + TF(2.)*w_qr[ijk] + w_qr[ijk+ijcells]) * dzi[k] * TF(dt);
                     cfl_max = std::max(cfl_max, cfl_qr);
                 }
 
@@ -356,22 +352,13 @@
                     const TF dr  = rain_diameter[ik];
 
                     const TF T   = thl[ijk] * exner[k] + (Lv * ql[ijk]) / (cp * exner[k]); // Absolute temperature [K]
-<<<<<<< HEAD
-                    const TF Glv = pow(Rv * T / (esat(T) * constants.D_v) +
-                                       (Lv / (constants.K_t * T)) * (Lv / (Rv * T) - TF(1)), -1); // Cond/evap rate (kg m-1 s-1)?
-=======
                     const TF Glv = pow(Rv * T / (esat(T) * D_v<TF>) +
                                        (Lv / (K_t<TF> * T)) * (Lv / (Rv * T) - 1), -1); // Cond/evap rate (kg m-1 s-1)?
->>>>>>> bbe8198c
 
                     const TF S   = (qt[ijk] - ql[ijk]) / qsat(p[k], T) - 1; // Saturation
-                    const TF F   = TF(1); // Evaporation excludes ventilation term from SB06 (like UCLA, unimportant term? TODO: test)
-
-<<<<<<< HEAD
-                    const TF ev_tend = TF(2) * constants.pi * dr * Glv * S * F * nr[ijk] / rho[k];
-=======
+                    const TF F   = 1.; // Evaporation excludes ventilation term from SB06 (like UCLA, unimportant term? TODO: test)
+
                     const TF ev_tend = TF(2.) * pi<TF> * dr * Glv * S * F * nr[ijk] / rho[k];
->>>>>>> bbe8198c
 
                     qrt[ijk]  += ev_tend;
                     nrt[ijk]  += lambda_evap * ev_tend * rho[k] / mr;
@@ -410,13 +397,8 @@
                     const TF lambdar = lambda_r[ik];
 
                     // Selfcollection
-<<<<<<< HEAD
-                    const TF sc_tend = -k_rr * nr[ijk] * qr[ijk]*rho[k] * pow(TF(1) + kappa_rr /
-                                       lambdar * pow(constants.pirhow, TF(1)/TF(3)), -9) * pow(constants.rho_0 / rho[k], TF(0.5));
-=======
                     const TF sc_tend = -k_rr * nr[ijk] * qr[ijk]*rho[k] * pow(TF(1.) + kappa_rr /
                                        lambdar * pow(pirhow<TF>, TF(1.)/TF(3.)), -9) * pow(rho_0<TF> / rho[k], TF(0.5));
->>>>>>> bbe8198c
                     nrt[ijk] += sc_tend;
 
                     // Breakup
@@ -427,7 +409,7 @@
                         if(dr <= D_eq)
                             phi_br = k_br1 * dDr;
                         else
-                            phi_br = TF(2) * exp(k_br2 * dDr) - TF(1);
+                            phi_br = TF(2.) * exp(k_br2 * dDr) - TF(1.);
 
                         const TF br_tend = -(phi_br + TF(1.)) * sc_tend;
                         nrt[ijk] += br_tend;
@@ -502,8 +484,8 @@
             for (int i=istart; i<iend; i++)
             {
                 const int ik  = i + k*icells;
-                c_qr[ik] = TF(0.25) * (w_qr[ik-kk2d] + TF(2)*w_qr[ik] + w_qr[ik+kk2d]) * dzi[k] * dt;
-                c_nr[ik] = TF(0.25) * (w_nr[ik-kk2d] + TF(2)*w_nr[ik] + w_nr[ik+kk2d]) * dzi[k] * dt;
+                c_qr[ik] = TF(0.25) * (w_qr[ik-kk2d] + TF(2.)*w_qr[ik] + w_qr[ik+kk2d]) * dzi[k] * dt;
+                c_nr[ik] = TF(0.25) * (w_nr[ik-kk2d] + TF(2.)*w_nr[ik] + w_nr[ik+kk2d]) * dzi[k] * dt;
             }
 
         // 3. Calculate slopes
@@ -551,7 +533,7 @@
 
                     dzz   += dz[kk];
                     kk    += 1;
-                    cc     = std::min(TF(1), c_qr[ikk] - dzz*dzi[kk]);
+                    cc     = std::min(TF(1.), c_qr[ikk] - dzz*dzi[kk]);
                 }
 
                 // Given flux at top, limit bottom flux such that the total rain content stays >= 0.
@@ -568,11 +550,11 @@
                     const int ikk  = i + kk*icells;
                     const int ijkk = i + j*icells + kk*ijcells;
 
-                    ftot += rho[kk] * (nr[ijkk] + TF(0.5) * slope_nr[ikk] * (TF(1)-cc)) * cc * dz[kk];
+                    ftot += rho[kk] * (nr[ijkk] + TF(0.5) * slope_nr[ikk] * (TF(1.)-cc)) * cc * dz[kk];
 
                     dzz   += dz[kk];
                     kk    += 1;
-                    cc     = std::min(TF(1), c_nr[ikk] - dzz*dzi[k]);
+                    cc     = std::min(TF(1.), c_nr[ikk] - dzz*dzi[k]);
                 }
 
                 // Given flux at top, limit bottom flux such that the number density stays >= 0.
@@ -790,6 +772,7 @@
     // Release all local tmp fields in use
     for (auto& it: tmp_fields)
         fields.release_tmp(it);
+
     fields.release_tmp(ql);
 }
 #endif
@@ -802,175 +785,6 @@
     auto& gd = grid.get_grid_data();
 
     Mask<TF>& m = stats.masks[mask_name];
-<<<<<<< HEAD
-
-    // Time series
-    const TF no_offset = 0.;
-    stats.calc_mean_2d(m.tseries["rr_mean"].data, rr_bot.data(), no_offset, mask_fieldh.fld_bot.data(), stats.nmaskbot);
-    stats.calc_max_2d (m.tseries["rr_max" ].data, rr_bot.data(), no_offset, mask_fieldh.fld_bot.data(), stats.nmaskbot);
-
-
-    if (swmicrobudget)
-    {
-        // Vertical profiles. The statistics of qr & nr are handled by fields.cxx
-        // Get cloud liquid water specific humidity from thermodynamics
-        auto ql = fields.get_tmp();
-        thermo.get_thermo_field(*ql, "ql", false, false);
-
-        // Get pressure and exner function from thermodynamics
-        std::vector<TF> p     = thermo.get_p_vector();
-        std::vector<TF> exner = thermo.get_exner_vector();
-
-        // Microphysics is (partially) handled in XZ slices, to
-        // (1) limit the required number of tmp fields
-        // (2) re-use some expensive calculations used in multiple microphysics routines.
-        const int ikcells    = gd.icells * gd.kcells;                           // Size of XZ slice
-        const int n_slices   = 12;                                              // Number of XZ slices required
-        const int n_tmp_flds = std::ceil(static_cast<TF>(n_slices)/gd.jcells);  // Number of required tmp fields
-
-        // Load the required number of tmp fields:
-        std::vector<std::shared_ptr<Field3d<TF>>> tmp_fields;
-        for (int n=0; n<n_tmp_flds; ++n)
-            tmp_fields.push_back(fields.get_tmp());
-
-        // Get pointers to slices in tmp fields:
-        int slice_counter = 0;
-
-        TF* w_qr = get_tmp_slice<TF>(tmp_fields, slice_counter, gd.jcells, ikcells);
-        TF* w_nr = get_tmp_slice<TF>(tmp_fields, slice_counter, gd.jcells, ikcells);
-
-        TF* c_qr = get_tmp_slice<TF>(tmp_fields, slice_counter, gd.jcells, ikcells);
-        TF* c_nr = get_tmp_slice<TF>(tmp_fields, slice_counter, gd.jcells, ikcells);
-
-        TF* slope_qr = get_tmp_slice<TF>(tmp_fields, slice_counter, gd.jcells, ikcells);
-        TF* slope_nr = get_tmp_slice<TF>(tmp_fields, slice_counter, gd.jcells, ikcells);
-
-        TF* flux_qr = get_tmp_slice<TF>(tmp_fields, slice_counter, gd.jcells, ikcells);
-        TF* flux_nr = get_tmp_slice<TF>(tmp_fields, slice_counter, gd.jcells, ikcells);
-
-        TF* rain_mass = get_tmp_slice<TF>(tmp_fields, slice_counter, gd.jcells, ikcells);
-        TF* rain_diam = get_tmp_slice<TF>(tmp_fields, slice_counter, gd.jcells, ikcells);
-
-        TF* lambda_r = get_tmp_slice<TF>(tmp_fields, slice_counter, gd.jcells, ikcells);
-        TF* mu_r     = get_tmp_slice<TF>(tmp_fields, slice_counter, gd.jcells, ikcells);
-
-        // Get 4 tmp fields for all tendencies (qrt, nrt, thlt, qtt) :-(
-        auto qrt  = fields.get_tmp();
-        auto nrt  = fields.get_tmp();
-        auto thlt = fields.get_tmp();
-        auto qtt  = fields.get_tmp();
-
-        // Calculate tendencies
-        // Autoconversion; formation of rain drop by coagulating cloud droplets
-        // -------------------------
-        zero_field(qrt->fld.data(),  gd.ncells);
-        zero_field(nrt->fld.data(),  gd.ncells);
-        zero_field(thlt->fld.data(), gd.ncells);
-        zero_field(qtt->fld.data(),  gd.ncells);
-
-        mp3d::autoconversion(qrt->fld.data(), nrt->fld.data(), qtt->fld.data(), thlt->fld.data(),
-                             fields.sp.at("qr")->fld.data(), ql->fld.data(), fields.rhoref.data(), exner.data(),
-                             gd.istart, gd.jstart, gd.kstart,
-                             gd.iend,   gd.jend,   gd.kend,
-                             gd.icells, gd.ijcells,
-                             micro_constants);
-
-        stats.calc_mean(m.profs["auto_qrt" ].data.data(), qrt ->fld.data(), no_offset, mask_field.fld.data(), stats.nmask.data());
-        stats.calc_mean(m.profs["auto_nrt" ].data.data(), nrt ->fld.data(), no_offset, mask_field.fld.data(), stats.nmask.data());
-        stats.calc_mean(m.profs["auto_thlt"].data.data(), thlt->fld.data(), no_offset, mask_field.fld.data(), stats.nmask.data());
-        stats.calc_mean(m.profs["auto_qtt" ].data.data(), qtt ->fld.data(), no_offset, mask_field.fld.data(), stats.nmask.data());
-
-        // Accretion; growth of raindrops collecting cloud droplets
-        // -------------------------
-        zero_field(qrt->fld.data(),  gd.ncells);
-        zero_field(thlt->fld.data(), gd.ncells);
-        zero_field(qtt->fld.data(),  gd.ncells);
-
-        mp3d::accretion(qrt->fld.data(), qtt->fld.data(), thlt->fld.data(),
-                        fields.sp.at("qr")->fld.data(), ql->fld.data(), fields.rhoref.data(), exner.data(),
-                        gd.istart, gd.jstart, gd.kstart,
-                        gd.iend,   gd.jend,   gd.kend,
-                        gd.icells, gd.ijcells,
-                        micro_constants);
-
-        stats.calc_mean(m.profs["accr_qrt" ].data.data(), qrt ->fld.data(), no_offset, mask_field.fld.data(), stats.nmask.data());
-        stats.calc_mean(m.profs["accr_thlt"].data.data(), thlt->fld.data(), no_offset, mask_field.fld.data(), stats.nmask.data());
-        stats.calc_mean(m.profs["accr_qtt" ].data.data(), qtt ->fld.data(), no_offset, mask_field.fld.data(), stats.nmask.data());
-
-        // Rest of the microphysics is handled per XZ slice
-        // Evaporation; evaporation of rain drops in unsaturated environment
-        // -------------------------
-        zero_field(qrt->fld.data(),  gd.ncells);
-        zero_field(nrt->fld.data(),  gd.ncells);
-        zero_field(thlt->fld.data(), gd.ncells);
-        zero_field(qtt->fld.data(),  gd.ncells);
-
-        for (int j=gd.jstart; j<gd.jend; ++j)
-        {
-            mp2d::prepare_microphysics_slice(rain_mass, rain_diam, mu_r, lambda_r,
-                                             fields.sp.at("qr")->fld.data(), fields.sp.at("nr")->fld.data(), fields.rhoref.data(),
-                                             gd.istart, gd.iend, gd.kstart, gd.kend, gd.icells, gd.ijcells, j, micro_constants);
-
-            mp2d::evaporation(qrt->fld.data(), nrt->fld.data(),  qtt->fld.data(), thlt->fld.data(),
-                              fields.sp.at("qr")->fld.data(), fields.sp.at("nr")->fld.data(),  ql->fld.data(),
-                              fields.sp.at("qt")->fld.data(), fields.sp.at("thl")->fld.data(), fields.rhoref.data(), exner.data(), p.data(),
-                              rain_mass, rain_diam,
-                              gd.istart, gd.jstart, gd.kstart,
-                              gd.iend,   gd.jend,   gd.kend,
-                              gd.icells, gd.ijcells, j,
-                              micro_constants);
-        }
-
-        stats.calc_mean(m.profs["evap_qrt" ].data.data(), qrt ->fld.data(), no_offset, mask_field.fld.data(), stats.nmask.data());
-        stats.calc_mean(m.profs["evap_nrt" ].data.data(), nrt ->fld.data(), no_offset, mask_field.fld.data(), stats.nmask.data());
-        stats.calc_mean(m.profs["evap_thlt"].data.data(), thlt->fld.data(), no_offset, mask_field.fld.data(), stats.nmask.data());
-        stats.calc_mean(m.profs["evap_qtt" ].data.data(), qtt ->fld.data(), no_offset, mask_field.fld.data(), stats.nmask.data());
-
-        // Self collection and breakup; growth of raindrops by mutual (rain-rain) coagulation, and breakup by collisions
-        // -------------------------
-        zero_field(nrt->fld.data(),  gd.ncells);
-
-        for (int j=gd.jstart; j<gd.jend; ++j)
-        {
-            mp2d::prepare_microphysics_slice(rain_mass, rain_diam, mu_r, lambda_r,
-                                             fields.sp.at("qr")->fld.data(), fields.sp.at("nr")->fld.data(), fields.rhoref.data(),
-                                             gd.istart, gd.iend, gd.kstart, gd.kend, gd.icells, gd.ijcells, j, micro_constants);
-
-            mp2d::selfcollection_breakup(nrt->fld.data(), fields.sp.at("qr")->fld.data(), fields.sp.at("nr")->fld.data(), fields.rhoref.data(),
-                                         rain_mass, rain_diam, lambda_r,
-                                         gd.istart, gd.jstart, gd.kstart,
-                                         gd.iend,   gd.jend,   gd.kend,
-                                         gd.icells, gd.ijcells, j,
-                                         micro_constants);
-        }
-
-        stats.calc_mean(m.profs["scbr_nrt" ].data.data(), nrt ->fld.data(), no_offset, mask_field.fld.data(), stats.nmask.data());
-
-        // Sedimentation; sub-grid sedimentation of rain
-        // -------------------------
-        zero_field(qrt->fld.data(),  gd.ncells);
-        zero_field(nrt->fld.data(),  gd.ncells);
-
-        for (int j=gd.jstart; j<gd.jend; ++j)
-        {
-            mp2d::prepare_microphysics_slice(rain_mass, rain_diam, mu_r, lambda_r,
-                                             fields.sp.at("qr")->fld.data(), fields.sp.at("nr")->fld.data(), fields.rhoref.data(),
-                                             gd.istart, gd.iend, gd.kstart, gd.kend, gd.icells, gd.ijcells, j, micro_constants);
-
-            mp2d::sedimentation_ss08(qrt->fld.data(), nrt->fld.data(), rr_bot.data(),
-                                     w_qr, w_nr, c_qr, c_nr, slope_qr, slope_nr, flux_qr, flux_nr, mu_r, lambda_r,
-                                     fields.sp.at("qr")->fld.data(), fields.sp.at("nr")->fld.data(),
-                                     fields.rhoref.data(), fields.rhorefh.data(), gd.dzi.data(), gd.dz.data(), dt,
-                                     gd.istart, gd.jstart, gd.kstart,
-                                     gd.iend,   gd.jend,   gd.kend,
-                                     gd.icells, gd.kcells, gd.ijcells, j,
-                                     micro_constants);
-        }
-
-        stats.calc_mean(m.profs["sed_qrt" ].data.data(), qrt ->fld.data(), no_offset, mask_field.fld.data(), stats.nmask.data());
-        stats.calc_mean(m.profs["sed_nrt" ].data.data(), nrt ->fld.data(), no_offset, mask_field.fld.data(), stats.nmask.data());
-
-=======
 
     // Time series
     const TF no_offset = 0.;
@@ -1132,7 +946,6 @@
         stats.calc_mean(m.profs["sed_qrt" ].data.data(), qrt ->fld.data(), no_offset, mask_field.fld.data(), stats.nmask.data());
         stats.calc_mean(m.profs["sed_nrt" ].data.data(), nrt ->fld.data(), no_offset, mask_field.fld.data(), stats.nmask.data());
 
->>>>>>> bbe8198c
         // Release all local tmp fields in use
         for (auto& it: tmp_fields)
             fields.release_tmp(it);
