--- conflicted
+++ resolved
@@ -121,38 +121,6 @@
 
     try
     {
-<<<<<<< HEAD
-        grid      = std::make_shared<Grid<TF>>     (master, *input);
-        soil_grid = std::make_shared<Soil_grid<TF>>(master, *grid, *input);
-        fields    = std::make_shared<Fields<TF>>   (master, *grid, *soil_grid, *input);
-        timeloop  = std::make_shared<Timeloop<TF>> (master, *grid, *soil_grid, *fields, *input, sim_mode);
-        fft       = std::make_shared<FFT<TF>>      (master, *grid);
-
-        boundary  = Boundary<TF> ::factory(master, *grid, *soil_grid, *fields, *input);
-
-        advec     = Advec<TF>    ::factory(master, *grid, *fields, *input);
-        diff      = Diff<TF>     ::factory(master, *grid, *fields, *boundary, *input);
-        pres      = Pres<TF>     ::factory(master, *grid, *fields, *fft, *input);
-        thermo    = Thermo<TF>   ::factory(master, *grid, *fields, *input, sim_mode);
-        microphys = Microphys<TF>::factory(master, *grid, *fields, *input);
-        radiation = Radiation<TF>::factory(master, *grid, *fields, *input);
-
-        force     = std::make_shared<Force  <TF>>(master, *grid, *fields, *input);
-        buffer    = std::make_shared<Buffer <TF>>(master, *grid, *fields, *input);
-        decay     = std::make_shared<Decay  <TF>>(master, *grid, *fields, *input);
-        limiter   = std::make_shared<Limiter<TF>>(master, *grid, *fields, *input);
-        source    = std::make_shared<Source <TF>> (master, *grid, *fields, *input);
-        chemistry = std::make_shared<Chemistry<TF>>(master, *grid, *fields, *input);
-
-        ib        = std::make_shared<Immersed_boundary<TF>>(master, *grid, *fields, *input);
-
-        stats     = std::make_shared<Stats <TF>>(master, *grid, *soil_grid, *fields, *advec, *diff, *input);
-        column    = std::make_shared<Column<TF>>(master, *grid, *fields, *input);
-        dump      = std::make_shared<Dump  <TF>>(master, *grid, *fields, *input);
-        cross     = std::make_shared<Cross <TF>>(master, *grid, *soil_grid, *fields, *input);
-
-        budget    = Budget<TF>::factory(master, *grid, *fields, *thermo, *diff, *advec, *force, *stats, *input);
-=======
         grid       = std::make_shared<Grid<TF>>     (master, *input);
         soil_grid  = std::make_shared<Soil_grid<TF>>(master, *grid, *input);
         fields     = std::make_shared<Fields<TF>>   (master, *grid, *soil_grid, *input);
@@ -175,6 +143,7 @@
         source     = std::make_shared<Source <TF>>(master, *grid, *fields, *input);
         aerosol    = std::make_shared<Aerosol<TF>>(master, *grid, *fields, *input);
         background = std::make_shared<Background<TF>>(master, *grid, *fields, *input);
+        chemistry  = std::make_shared<Chemistry<TF>>(master, *grid, *fields, *input);
 
         ib         = std::make_shared<Immersed_boundary<TF>>(master, *grid, *fields, *input);
 
@@ -184,7 +153,6 @@
         cross      = std::make_shared<Cross <TF>>(master, *grid, *soil_grid, *fields, *input);
 
         budget     = Budget<TF>::factory(master, *grid, *fields, *thermo, *diff, *advec, *force, *stats, *input);
->>>>>>> f8eb8eb1
 
         // Parse the statistics masks
         add_statistics_masks();
@@ -282,7 +250,6 @@
     stats->create(*timeloop, sim_name);
     column->create(*input, *timeloop, sim_name);
 
-
     // Load the fields, and create the field statistics
     fields->load(timeloop->get_iotime());
     fields->create_stats(*stats);
@@ -308,6 +275,7 @@
 
     // Radiation needs to be created after thermo as it needs base profiles.
     radiation->create(*input, *input_nc, *thermo, *stats, *column, *cross, *dump);
+
     decay->create(*input, *stats);
     chemistry->create(*timeloop, sim_name, *input_nc, *stats, *cross);
     limiter->create(*stats);
@@ -322,7 +290,6 @@
     pres->create(*stats);
     advec->create(*stats);
     diff->create(*stats, false);
-
     budget->create(*stats);
 }
 
@@ -377,6 +344,7 @@
         #endif
     #endif
 
+
     #pragma omp parallel num_threads(nthreads_out)
     {
         #pragma omp master
@@ -385,13 +353,6 @@
             while (true)
             {
                 // Update the time dependent parameters.
-<<<<<<< HEAD
-                boundary ->update_time_dependent(*timeloop);
-                thermo   ->update_time_dependent(*timeloop);
-                force    ->update_time_dependent(*timeloop);
-                radiation->update_time_dependent(*timeloop);
-                chemistry->update_time_dependent(*timeloop, *boundary);
-=======
                 grid      ->update_time_dependent(*timeloop);
                 boundary  ->update_time_dependent(*timeloop);
                 thermo    ->update_time_dependent(*timeloop);
@@ -399,7 +360,7 @@
                 radiation ->update_time_dependent(*timeloop);
                 aerosol   ->update_time_dependent(*timeloop);
                 background->update_time_dependent(*timeloop);
->>>>>>> f8eb8eb1
+                chemistry ->update_time_dependent(*timeloop, *boundary);
 
                 // Set the cyclic BCs of the prognostic 3D fields.
                 boundary->set_prognostic_cyclic_bcs();
@@ -456,8 +417,10 @@
                 // Apply the scalar decay.
                 decay->exec(timeloop->get_sub_time_step(), *stats);
 
-                // Add sources and apply chemistry
+                // Add point and line sources of scalars.
                 source->exec(*timeloop);
+                
+                // KPP chemistry.
                 chemistry->exec(*thermo, timeloop->get_sub_time_step(), timeloop->get_dt());
 
                 // Apply the large scale forcings. Keep this one always right before the pressure.
@@ -692,7 +655,6 @@
         microphys->exec_cross(*cross, iotime);
         ib       ->exec_cross(*cross, iotime);
         boundary ->exec_cross(*cross, iotime);
-        chemistry->exec_cross(*cross, iotime);
     }
 
     // Save the 3d dumps to disk.
