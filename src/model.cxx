--- conflicted
+++ resolved
@@ -373,14 +373,10 @@
                 decay->exec(timeloop->get_sub_time_step(), *stats);
 
                 // Apply the large scale forcings. Keep this one always right before the pressure.
-<<<<<<< HEAD
                 force->exec(timeloop->get_sub_time_step(), *thermo, *stats); //adding thermo and time because of gcssrad
 
                 // Set the immersed boundary conditions
                 ib->exec_momentum();
-=======
-                force->exec(timeloop->get_sub_time_step(), *thermo, *stats);
->>>>>>> 94f50f55
 
                 // Solve the poisson equation for pressure.
                 boundary->set_ghost_cells_w(Boundary_w_type::Conservation_type);
@@ -401,11 +397,7 @@
                     const double time = timeloop->get_time();
                     const unsigned long itime = timeloop->get_itime();
                     const int iotime = timeloop->get_iotime();
-<<<<<<< HEAD
                     const double dt = timeloop->get_dt(); 
-=======
-                    const double dt = timeloop->get_dt();
->>>>>>> 94f50f55
 
                     if (stats->do_statistics(itime) || cross->do_cross(itime) || dump->do_dump(itime))
                     {
