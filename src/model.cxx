--- conflicted
+++ resolved
@@ -240,11 +240,6 @@
     fields->create_stats(*stats);
     fields->create_column(*column);
 
-<<<<<<< HEAD
-=======
-    // Keep the thermo create/load as early as possible, to make
-    // sure that the basestate density is known.
->>>>>>> 419f006a
     thermo->create(*input, *input_nc, *stats, *column, *cross, *dump);
     thermo->load(timeloop->get_iotime());
 
@@ -257,12 +252,6 @@
     force->create(*input, *input_nc, *stats);
     source->create(*input, *input_nc);
 
-<<<<<<< HEAD
-    //thermo->create(*input, *input_nc, *stats, *column, *cross, *dump);
-    //thermo->load(timeloop->get_iotime());
-
-=======
->>>>>>> 419f006a
     microphys->create(*input, *input_nc, *stats, *cross, *dump, *column);
 
     // Radiation needs to be created after thermo as it needs base profiles.
