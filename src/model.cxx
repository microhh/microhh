--- conflicted
+++ resolved
@@ -124,6 +124,8 @@
         microphys = Microphys<TF>::factory(master, *grid, *fields, *input);
         radiation = Radiation<TF>::factory(master, *grid, *fields, *input);
 
+        ib        = std::make_shared<Immersed_boundary<TF>>(master, *grid, *fields, *input);
+
         force     = std::make_shared<Force <TF>>(master, *grid, *fields, *input);
         buffer    = std::make_shared<Buffer<TF>>(master, *grid, *fields, *input);
         decay     = std::make_shared<Decay <TF>>(master, *grid, *fields, *input);
@@ -132,19 +134,7 @@
         dump      = std::make_shared<Dump  <TF>>(master, *grid, *fields, *input);
         cross     = std::make_shared<Cross <TF>>(master, *grid, *fields, *input);
 
-<<<<<<< HEAD
-        radiation = std::make_shared<Radiation        <TF>>(master, *grid, *fields, *input);
-        force     = std::make_shared<Force            <TF>>(master, *grid, *fields, *input);
-        buffer    = std::make_shared<Buffer           <TF>>(master, *grid, *fields, *input);
-        decay     = std::make_shared<Decay            <TF>>(master, *grid, *fields, *input);
-        stats     = std::make_shared<Stats            <TF>>(master, *grid, *fields, *advec, *diff, *input);
-        column    = std::make_shared<Column           <TF>>(master, *grid, *fields, *input);
-        dump      = std::make_shared<Dump             <TF>>(master, *grid, *fields, *input);
-        cross     = std::make_shared<Cross            <TF>>(master, *grid, *fields, *input);
-        ib        = std::make_shared<Immersed_boundary<TF>>(master, *grid, *fields, *input);
-=======
         budget    = Budget<TF>::factory(master, *grid, *fields, *thermo, *diff, *advec, *force, *stats, *input);
->>>>>>> 3d2442c2
 
         // Parse the statistics masks
         add_statistics_masks();
@@ -242,22 +232,12 @@
     fields->create_stats(*stats);
     fields->create_column(*column);
 
-<<<<<<< HEAD
-    boundary->create(*input, *stats);
+    boundary->create(*input, *input_nc, *stats);
     ib->create();
-    buffer->create(*input, *profs);
-    force->create(*input, *profs);
-    thermo->create(*input, *profs, *stats, *column, *cross, *dump);
-    microphys->create(*input, *profs, *stats, *cross, *dump);
-    radiation->create(*thermo); // Radiation needs to be created after thermo as it needs base profiles.
-    decay->create(*input);
-=======
-    boundary->create(*input, *input_nc, *stats);
     buffer->create(*input, *input_nc, *stats);
     force->create(*input, *input_nc, *stats);
     thermo->create(*input, *input_nc, *stats, *column, *cross, *dump);
     microphys->create(*input, *input_nc, *stats, *cross, *dump);
->>>>>>> 3d2442c2
 
     // Radiation needs to be created after thermo as it needs base profiles.
     radiation->create(*thermo, *stats, *column, *cross, *dump);
@@ -346,13 +326,12 @@
                 // Determine the time step.
                 set_time_step();
 
-<<<<<<< HEAD
+                // Calculate stat masks and begin tendency calculation, if necessary
+                setup_stats();
+
                 // Set the immersed boundary conditions for scalars
                 ib->exec_scalars();
-=======
-                // Calculate stat masks and begin tendency calculation, if necessary
-                setup_stats();
->>>>>>> 3d2442c2
+
 
                 // Calculate the advection tendency.
                 boundary->set_ghost_cells_w(Boundary_w_type::Conservation_type);
@@ -377,11 +356,11 @@
                 // Apply the scalar decay.
                 decay->exec(timeloop->get_sub_time_step(), *stats);
 
+                // Apply the large scale forcings. Keep this one always right before the pressure.
+                force->exec(timeloop->get_sub_time_step(), *thermo, *stats); //adding thermo and time because of gcssrad
+
                 // Set the immersed boundary conditions
                 ib->exec_momentum();
-
-                // Apply the large scale forcings. Keep this one always right before the pressure.
-                force->exec(timeloop->get_sub_time_step(), *thermo, *stats); //adding thermo and time because of gcssrad
 
                 // Solve the poisson equation for pressure.
                 boundary->set_ghost_cells_w(Boundary_w_type::Conservation_type);
@@ -398,6 +377,7 @@
                     if (stats->do_statistics(timeloop->get_itime()) || cross->do_cross(timeloop->get_itime()) ||
                         dump->do_dump(timeloop->get_itime()))
                     {
+                        #pragma omp taskwait
                         #ifdef USECUDA
                         if (!cpu_up_to_date)
                         {
@@ -443,6 +423,7 @@
                     // Save the data for restarts.
                     if (timeloop->do_save())
                     {
+                        #pragma omp taskwait
                         #ifdef USECUDA
                         if (!cpu_up_to_date)
                         {
@@ -453,6 +434,7 @@
                             thermo  ->backward_device();
                         }
                         #endif
+
                         // Save data to disk.
                         #pragma omp task default(shared)
                         {
@@ -550,54 +532,6 @@
     // Do the statistics.
     if (stats->do_statistics(itime))
     {
-        // Calculate statistics
-        fields   ->exec_stats(*stats);
-        thermo   ->exec_stats(*stats);
-        microphys->exec_stats(*stats, *thermo, dt);
-        diff     ->exec_stats(*stats);
-        budget   ->exec_stats(*stats);
-        boundary ->exec_stats(*stats);
-        radiation->exec_stats(*stats, *thermo, *timeloop);
-        // Store the statistics data.
-        stats->exec(iteration, time, itime);
-    }
-
-    // Save the selected cross sections to disk, cross sections are handled on CPU.
-    if (cross->do_cross(itime))
-    {
-        fields   ->exec_cross(*cross, iotime);
-        thermo   ->exec_cross(*cross, iotime);
-        microphys->exec_cross(*cross, iotime);
-        radiation->exec_cross(*cross, iotime, *thermo, *timeloop);
-        // boundary->exec_cross(iotime);
-    }
-
-    // Save the 3d dumps to disk.
-    if (dump->do_dump(itime))
-    {
-        fields   ->exec_dump(*dump, iotime);
-        thermo   ->exec_dump(*dump, iotime);
-        microphys->exec_dump(*dump, iotime);
-        radiation->exec_dump(*dump, iotime, *thermo, *timeloop);
-    }
-}
-// Calculate the statistics for all classes that have a statistics function.
-template<typename TF>
-void Model<TF>::setup_stats()
-{
-    stats->set_tendency(false);
-    if (stats->do_statistics(timeloop->get_itime()) && timeloop->is_stats_step())
-    {
-        #ifdef USECUDA
-        if (!cpu_up_to_date)
-        {
-            #pragma omp taskwait
-            cpu_up_to_date = true;
-            fields  ->backward_device();
-            boundary->backward_device();
-            thermo  ->backward_device();
-        }
-        #endif
         // Prepare all the masks.
         const std::vector<std::string>& mask_list = stats->get_mask_list();
 
@@ -620,6 +554,77 @@
             }
         }
         stats->finalize_masks();
+
+        // Calculate statistics
+        fields   ->exec_stats(*stats);
+        thermo   ->exec_stats(*stats);
+        microphys->exec_stats(*stats, *thermo, dt);
+        diff     ->exec_stats(*stats);
+        budget   ->exec_stats(*stats);
+        boundary ->exec_stats(*stats);
+        radiation->exec_stats(*stats, *thermo, *timeloop);
+        // Store the statistics data.
+        stats->exec(iteration, time, itime);
+    }
+
+    // Save the selected cross sections to disk, cross sections are handled on CPU.
+    if (cross->do_cross(itime))
+    {
+        fields   ->exec_cross(*cross, iotime);
+        thermo   ->exec_cross(*cross, iotime);
+        microphys->exec_cross(*cross, iotime);
+        radiation->exec_cross(*cross, iotime, *thermo, *timeloop);
+        // boundary->exec_cross(iotime);
+    }
+
+    // Save the 3d dumps to disk.
+    if (dump->do_dump(itime))
+    {
+        fields   ->exec_dump(*dump, iotime);
+        thermo   ->exec_dump(*dump, iotime);
+        microphys->exec_dump(*dump, iotime);
+        radiation->exec_dump(*dump, iotime, *thermo, *timeloop);
+    }
+}
+// Calculate the statistics for all classes that have a statistics function.
+template<typename TF>
+void Model<TF>::setup_stats()
+{
+    stats->set_tendency(false);
+    if (stats->do_statistics(timeloop->get_itime()) && timeloop->is_stats_step())
+    {
+        #ifdef USECUDA
+        if (!cpu_up_to_date)
+        {
+            #pragma omp taskwait
+            cpu_up_to_date = true;
+            fields  ->backward_device();
+            boundary->backward_device();
+            thermo  ->backward_device();
+        }
+        #endif
+        // Prepare all the masks.
+        const std::vector<std::string>& mask_list = stats->get_mask_list();
+
+        stats->initialize_masks();
+        for (auto& mask_name : mask_list)
+        {
+            // Get the mask from one of the mask providing classes
+            if (fields->has_mask(mask_name))
+                fields->get_mask(*stats, mask_name);
+            else if (thermo->has_mask(mask_name))
+                thermo->get_mask(*stats, mask_name);
+            else if (microphys->has_mask(mask_name))
+                microphys->get_mask(*stats, mask_name);
+            else if (decay->has_mask(mask_name))
+                decay->get_mask(*stats, mask_name);
+            else
+            {
+                std::string error_message = "Can not calculate mask for \"" + mask_name + "\"";
+                throw std::runtime_error(error_message);
+            }
+        }
+        stats->finalize_masks();
         if (stats->do_tendency())
         {
             cpu_up_to_date = false;
