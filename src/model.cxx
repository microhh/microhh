#include <string>
#include <cstdio>
#include <algorithm>
#include "grid.h"
#include "fields.h"
#include "model.h"
#include "defines.h"

// boundary schemes
#include "boundary_surface.h"
#include "boundary_user.h"

// advection schemes
#include "advec_g2.h"
#include "advec_g2i4.h"
#include "advec_g42.h"
#include "advec_g4.h"
#include "advec_g4m.h"

// diffusion schemes
#include "diff_g2.h"
#include "diff_g42.h"
#include "diff_g4.h"
#include "diff_les_g2.h"

// pressure schemes
#include "pres_g2.h"
#include "pres_g42.h"
#include "pres_g4.h"

<<<<<<< HEAD
// thermo schemes
#include "buoyancy.h"
#include "thermo_moist.h"
=======
// stats schemes
#include "stats_dns.h"
#include "stats_les.h"
>>>>>>> aa23f963

cmodel::cmodel(cmpi * mpiin, cinput * inputin)
{
  mpi   = mpiin;
  input = inputin;

  // create the grid class
  grid = new cgrid(mpi);

  // create the fields class
  fields = new cfields(grid, mpi);

  // create the instances of the model operations
  timeloop = new ctimeloop(grid, fields, mpi);
  force    = new cforce   (grid, fields, mpi);
  buffer   = new cbuffer  (grid, fields, mpi);

  // set null pointers for classes that will be initialized later
  boundary = NULL;
  advec    = NULL;
  diff     = NULL;
  pres     = NULL;

  // load the postprocessing moduls
  stats = NULL;
  cross = new ccross(grid, fields, mpi);
}

cmodel::~cmodel()
{
  // delete the components in reversed order
  delete cross;
  delete stats;
  delete buffer;
  delete buoyancy;
  delete force;
  delete pres;
  delete diff;
  delete advec;
  delete timeloop;

  delete boundary;
  delete fields;
  delete grid;
}

int cmodel::readinifile()
{
  // input parameters
  int n = 0;

  // grid
  if(grid->readinifile(input))
    return 1;

  // fields
  if(fields->readinifile(input))
    return 1;

  // first, get the switches for the schemes
  n += input->getItem(&swadvec   , "advec"   , "swadvec"   , "", grid->swspatialorder);
  n += input->getItem(&swdiff    , "diff"    , "swdiff"    , "", grid->swspatialorder);
  n += input->getItem(&swpres    , "pres"    , "swpres"    , "", grid->swspatialorder);
<<<<<<< HEAD
  n += input->getItem(&swboundary, "boundary", "swboundary", "", "default"           );
  n += input->getItem(&swbuoyancy, "buoyancy", "swbuoyancy", "", "default"           );
=======
  n += input->getItem(&swboundary, "boundary", "swboundary", "", "default");
  n += input->getItem(&swstats   , "stats"   , "swstats"   , "", "0");
>>>>>>> aa23f963

  // if one or more arguments fails, then crash
  if(n > 0)
    return 1;

  // check the advection scheme
  if(swadvec == "0")
    advec = new cadvec     (grid, fields, mpi);
  else if(swadvec == "2")
    advec = new cadvec_g2  (grid, fields, mpi);
  else if(swadvec == "24")
    advec = new cadvec_g2i4(grid, fields, mpi);
  else if(swadvec == "42")
    advec = new cadvec_g42 (grid, fields, mpi);
  else if(swadvec == "4")
    advec = new cadvec_g4  (grid, fields, mpi);
  else if(swadvec == "44")
    advec = new cadvec_g4m (grid, fields, mpi);
  else
  {
    std::printf("ERROR \"%s\" is an illegal value for swadvec\n", swadvec.c_str());
    return 1;
  }
  if(advec->readinifile(input))
    return 1;

  // check the diffusion scheme
  if(swdiff == "0")
    diff = new cdiff    (grid, fields, mpi);
  else if(swdiff == "2")
    diff = new cdiff_g2 (grid, fields, mpi);
  else if(swdiff == "42")
    diff = new cdiff_g42(grid, fields, mpi);
  else if(swdiff == "4")
    diff = new cdiff_g4 (grid, fields, mpi);
  // TODO move to new model file later
  else if(swdiff == "22")
  {
    diff = new cdiff_les_g2(grid, fields, mpi);
    // the subgrid model requires a surface model because of the MO matching at first level
    if(swboundary != "surface")
    {
      std::printf("ERROR swdiff == \"22\" requires swboundary == \"surface\"\n");
      return 1;
    }
  }
  else
  {
    std::printf("ERROR \"%s\" is an illegal value for swdiff\n", swdiff.c_str());
    return 1;
  }
  if(diff->readinifile(input))
    return 1;

  // check the pressure scheme
  if(swpres == "0")
    pres = new cpres    (grid, fields, mpi);
  else if(swpres == "2")
    pres = new cpres_g2 (grid, fields, mpi);
  else if(swpres == "42")
    pres = new cpres_g42(grid, fields, mpi);
  else if(swpres == "4")
    pres = new cpres_g4 (grid, fields, mpi);
  else
  {
    std::printf("ERROR \"%s\" is an illegal value for swpres\n", swpres.c_str());
    return 1;
  }
  if(pres->readinifile(input))
    return 1;

  // model operations
  if(force->readinifile(input))
    return 1;
  if(buoyancy->readinifile(input))
    return 1;
  if(timeloop->readinifile(input))
    return 1;

  // read the boundary and buffer in the end because they need to know the requested fields
  if(swboundary == "surface")
    boundary = new cboundary_surface(grid, fields, mpi);
  else if(swboundary == "user")
    boundary = new cboundary_user(grid, fields, mpi);
  else if(swboundary == "default")
    boundary = new cboundary(grid, fields, mpi);
  else
  {
    std::printf("ERROR \"%s\" is an illegal value for swboundary\n", swboundary.c_str());
    return 1;
  }
  if(boundary->readinifile(input))
    return 1;

  // read the thermo and buffer in the end because they need to know the requested fields
  if(swbuoyancy== "moist")
    buoyancy = new cthermo_moist(grid, fields, mpi);
  else if(swbuoyancy == "default")
    buoyancy = new cbuoyancy(grid, fields, mpi);
  else
  {
    std::printf("ERROR \"%s\" is an illegal value for swthermo\n", swthermo.c_str());
    return 1;
  }
  if(buoyancy->readinifile(input))
    return 1;

  if(buffer->readinifile(input))
    return 1;

  // statistics
  if(swstats == "0")
    stats = new cstats    (grid, fields, mpi);
  else if(swstats == "dns")
    stats = new cstats_dns(grid, fields, mpi);
  else if(swstats == "les")
    stats = new cstats_les(grid, fields, mpi);
  else
  {
    std::printf("ERROR \"%s\" is an illegal value for swstats\n", swstats.c_str());
    return 1;
  }

  if(stats->readinifile(input))
    return 1;
  if(cross->readinifile(input))
    return 1;

  return 0;
}

int cmodel::init()
{
  if(grid->init())
    return 1;
  if(fields->init())
    return 1;
  if(boundary->init())
    return 1;
  if(buffer->init())
    return 1;
  if(force->init())
    return 1;
  if(pres->init())
    return 1;

  if(stats->init(timeloop->ifactor))
    return 1;
  if(cross->init(timeloop->ifactor))
    return 1;

  return 0;
}

int cmodel::load()
{
  if(grid->load())
    return 1;
  if(timeloop->load(timeloop->iotime))
    return 1;
  if(fields->load(timeloop->iotime))
    return 1;
  if(boundary->load(timeloop->iotime))
    return 1;
  if(buffer->create(input))
    return 1;
  if(force->create(input))
    return 1;
  if(stats->create(timeloop->iotime))
    return 1;

  if(boundary->setvalues())
    return 1;
  if(diff->setvalues())
    return 1;
  if(pres->setvalues())
    return 1;

  return 0;
}

int cmodel::create()
{
  if(grid->create(input))
    return 1;
  if(fields->create(input))
    return 1;

  return 0;
}

int cmodel::save()
{
  if(grid->save())
    return 1;
  if(fields->save(timeloop->iotime))
    return 1;
  if(timeloop->save(timeloop->iotime))
    return 1;
  if(boundary->save(timeloop->iotime))
    return 1;

  return 0;
}

int cmodel::exec()
{

  // set the boundary conditions
  boundary->exec();
  diff->execvisc(boundary);

  if(settimestep())
    return 1;

  // print the initial information
  if(outputfile(!timeloop->loop))
    return 1;

  // start the time loop
  while(true)
  {
    // determine the time step
    if(!timeloop->insubstep())
    {
      if(settimestep())
        return 1;
    }
    // advection
    advec->exec();
    // diffusion
    diff->exec();
    // buoyancy
    buoyancy->exec();
    // buffer
    buffer->exec();
    // large scale forcings
    force->exec(timeloop->getsubdt());

    // pressure
    pres->exec(timeloop->getsubdt());
    // if(timeloop->dosave() && !timeloop->insubstep())
    // {
    //   fields->s["p"]->save(timeloop->iotime, fields->s["tmp1"]->data, fields->s["tmp2"]->data);
    // }
    
    // statistics when not in substep and not directly after restart
    if(!timeloop->insubstep() && !((timeloop->iteration > 0) && (timeloop->itime == timeloop->istarttime)))
    {
      stats->exec(timeloop->iteration, timeloop->time, timeloop->itime);
      cross->exec(timeloop->time, timeloop->itime, timeloop->iotime);
    }

    // exit the simulation when the runtime has been hit after the pressure calculation
    if(!timeloop->loop)
      break;

    // RUN MODE
    if(mpi->mode == "run")
    {
      // integrate in time
      timeloop->exec();

      // step the time step
      if(!timeloop->insubstep())
        timeloop->timestep();

      // save the data for a restart
      if(timeloop->dosave() && !timeloop->insubstep())
      {
        // save the time data
        timeloop->save(timeloop->iotime);
        // save the fields
        fields->save  (timeloop->iotime);
        // save the boundary data
        boundary->save(timeloop->iotime);
      }
    }

    // POST PROCESS MODE
    else if(mpi->mode == "post")
    {
      // step to the next time step
      timeloop->postprocstep();

      // if simulation is done break
      if(!timeloop->loop)
        break;

      // load the data
      if(timeloop->load(timeloop->iotime))
        return 1;
      if(fields->load(timeloop->iotime))
        return 1;
      if(boundary->load(timeloop->iotime))
        return 1;
    }

    // boundary conditions
    boundary->exec();
    diff->execvisc(boundary);

    if(outputfile(!timeloop->loop))
      return 1;

  }

  return 0;
}

int cmodel::outputfile(bool doclose)
{
  // initialize the check variables
  int    nerror=0;
  int    iter;
  double time, dt;
  double mom, tke, mass;
  double div;
  double cfl, dn;
  double cputime, end;
  static double start;
  static FILE *dnsout = NULL;

  // write output file header to the main processor and set the time
  if(mpi->mpiid == 0 && dnsout == NULL)
  {
    std::string outputname = mpi->simname + ".out";
    dnsout = std::fopen(outputname.c_str(), "a");
    std::setvbuf(dnsout, NULL, _IOLBF, 1024);
    std::fprintf(dnsout, "%8s %11s %10s %11s %8s %8s %11s %16s %16s %16s\n",
      "ITER", "TIME", "CPUDT", "DT", "CFL", "DNUM", "DIV", "MOM", "TKE", "MASS");
    start = mpi->gettime();
  }

  if(timeloop->docheck() && !timeloop->insubstep())
  {
    iter    = timeloop->iteration;
    time    = timeloop->time;
    dt      = timeloop->dt;
    div     = pres->check();
    mom     = fields->checkmom();
    tke     = fields->checktke();
    mass    = fields->checkmass();
    cfl     = advec->getcfl(timeloop->dt);
    dn      = diff->getdn(timeloop->dt);

    end     = mpi->gettime();
    cputime = end - start;
    start   = end;

    // write the output to file
    if(mpi->mpiid == 0)
    {
      std::fprintf(dnsout, "%8d %11.3E %10.4f %11.3E %8.4f %8.4f %11.3E %16.8E %16.8E %16.8E\n",
        iter, time, cputime, dt, cfl, dn, div, mom, tke, mass);
    }
  }

  if(doclose)
  {
    // close the output file
    if(mpi->mpiid == 0)
    std::fclose(dnsout);
  }

  return(nerror>0);
}

int cmodel::settimestep()
{
  if(timeloop->settimelim())
    return 1;

  timeloop->idtlim = std::min(timeloop->idtlim, advec->gettimelim(timeloop->idt, timeloop->dt));
  timeloop->idtlim = std::min(timeloop->idtlim, diff ->gettimelim(timeloop->idt, timeloop->dt));
  timeloop->idtlim = std::min(timeloop->idtlim, stats->gettimelim(timeloop->itime));
  timeloop->idtlim = std::min(timeloop->idtlim, cross->gettimelim(timeloop->itime));
  timeloop->settimestep();

  return 0;
}<|MERGE_RESOLUTION|>--- conflicted
+++ resolved
@@ -28,15 +28,12 @@
 #include "pres_g42.h"
 #include "pres_g4.h"
 
-<<<<<<< HEAD
 // thermo schemes
 #include "buoyancy.h"
 #include "thermo_moist.h"
-=======
 // stats schemes
 #include "stats_dns.h"
 #include "stats_les.h"
->>>>>>> aa23f963
 
 cmodel::cmodel(cmpi * mpiin, cinput * inputin)
 {
@@ -100,13 +97,9 @@
   n += input->getItem(&swadvec   , "advec"   , "swadvec"   , "", grid->swspatialorder);
   n += input->getItem(&swdiff    , "diff"    , "swdiff"    , "", grid->swspatialorder);
   n += input->getItem(&swpres    , "pres"    , "swpres"    , "", grid->swspatialorder);
-<<<<<<< HEAD
-  n += input->getItem(&swboundary, "boundary", "swboundary", "", "default"           );
-  n += input->getItem(&swbuoyancy, "buoyancy", "swbuoyancy", "", "default"           );
-=======
   n += input->getItem(&swboundary, "boundary", "swboundary", "", "default");
   n += input->getItem(&swstats   , "stats"   , "swstats"   , "", "0");
->>>>>>> aa23f963
+  n += input->getItem(&swbuoyancy, "buoyancy", "swbuoyancy", "", "default"           );
 
   // if one or more arguments fails, then crash
   if(n > 0)
