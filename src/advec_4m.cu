--- conflicted
+++ resolved
@@ -436,13 +436,8 @@
                                           grid->iend,   grid->jend,   grid->kend);
   cudaCheckError(); 
 
-<<<<<<< HEAD
-  cfl = grid->getmax_g(&fields->atmp["tmp1"]->data_g[offs], fields->atmp["tmp2"]->data_g); 
-  grid->getmax(&cfl); 
-=======
-  cfl = grid->getMax_g(&fields->a["tmp1"]->data_g[offs], fields->a["tmp2"]->data_g); 
+  cfl = grid->getMax_g(&fields->atmp["tmp1"]->data_g[offs], fields->atmp["tmp2"]->data_g); 
   grid->getMax(&cfl); 
->>>>>>> 65834244
   cfl = cfl*dt;
 
   return cfl;
