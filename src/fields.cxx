--- conflicted
+++ resolved
@@ -218,21 +218,15 @@
     umodel.resize(gd.kcells);
     vmodel.resize(gd.kcells);
 
-<<<<<<< HEAD
     // Init the boundary_cyclic.
     boundary_cyclic.init();
 
-    /*
-    // Get global cross-list from cross.cxx
-    std::vector<std::string> *crosslist_global = model->cross->get_crosslist();
-=======
     // Set up output classes
     create_dump(dump);
     create_cross(cross);
 
 
 }
->>>>>>> 774a655a
 
 template<typename TF>
 void Fields<TF>::create_dump(Dump<TF>& dump)
