--- conflicted
+++ resolved
@@ -207,11 +207,7 @@
 
   std::sprintf(filename, "obuk.%07d", iotime);
   master->printMessage("Saving \"%s\" ... ", filename);
-<<<<<<< HEAD
-  if(grid->savexyslice(obuk, fields->atmp["tmp1"]->data, filename))
-=======
-  if(grid->savexySlice(obuk, fields->s["tmp1"]->data, filename))
->>>>>>> 65834244
+  if(grid->savexySlice(obuk, fields->atmp["tmp1"]->data, filename))
   {
     master->printMessage("FAILED\n");
     throw 1;
@@ -226,11 +222,7 @@
 
   std::sprintf(filename, "obuk.%07d", iotime);
   master->printMessage("Loading \"%s\" ... ", filename);
-<<<<<<< HEAD
-  if(grid->loadxyslice(obuk, fields->atmp["tmp1"]->data, filename))
-=======
-  if(grid->loadxySlice(obuk, fields->s["tmp1"]->data, filename))
->>>>>>> 65834244
+  if(grid->loadxySlice(obuk, fields->atmp["tmp1"]->data, filename))
   {
     master->printMessage("FAILED\n");
     throw 1;
@@ -290,19 +282,11 @@
   else
   {
     // store the buoyancy in tmp1
-<<<<<<< HEAD
-    model->thermo->getbuoyancysurf(fields->atmp["tmp1"]);
+    model->thermo->getBuoyancySurf(fields->atmp["tmp1"]);
     stability(ustar, obuk, fields->atmp["tmp1"]->datafluxbot,
               fields->u->data,    fields->v->data,    fields->atmp["tmp1"]->data,
               fields->u->databot, fields->v->databot, fields->atmp["tmp1"]->databot,
               fields->atmp["tmp2"]->data, grid->z);
-=======
-    model->thermo->getBuoyancySurf(fields->sd["tmp1"]);
-    stability(ustar, obuk, fields->sd["tmp1"]->datafluxbot,
-              fields->u->data,    fields->v->data,    fields->sd["tmp1"]->data,
-              fields->u->databot, fields->v->databot, fields->sd["tmp1"]->databot,
-              fields->sd["tmp2"]->data, grid->z);
->>>>>>> 65834244
   }
 
   // calculate the surface value, gradient and flux depending on the chosen boundary condition
