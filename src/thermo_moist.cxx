--- conflicted
+++ resolved
@@ -136,10 +136,9 @@
   stats->addprof("ql", "Liquid water mixing ratio", "kg kg-1", "z");
   stats->addprof("cfrac", "Cloud fraction", "-","z");
 
-<<<<<<< HEAD
   stats->addtseries("lwp", "Liquid water path", "kg m-2");
   stats->addtseries("ccover", "Projected cloud cover", "-");
-=======
+
   // Cross sections (isn't there an easier way to populate this list?)
   allowedcrossvars.push_back("b");
   allowedcrossvars.push_back("bbot");
@@ -160,7 +159,6 @@
 
   // Sort crosslist to group ql and b variables
   std::sort(crosslist.begin(),crosslist.end());
->>>>>>> 4edd3fba
 
   return nerror;
 }
