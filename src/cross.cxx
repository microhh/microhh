--- conflicted
+++ resolved
@@ -25,10 +25,6 @@
 #include <cmath>
 #include <algorithm>    // std::count
 #include <stdexcept>
-<<<<<<< HEAD
-=======
-
->>>>>>> 7a718d12
 #include "master.h"
 #include "grid.h"
 #include "soil_grid.h"
@@ -656,7 +652,7 @@
 
     auto tmpfld = fields.get_tmp();
     auto tmp = tmpfld->fld.data();
-    
+
     std::sprintf(filename, "%s.%s.%07d", name.c_str(), "xy.000", iotime);
     nerror += check_save(field3d_io.save_xy_slice(data, offset, tmp, filename), filename);
     fields.release_tmp(tmpfld);
