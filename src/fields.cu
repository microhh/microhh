--- conflicted
+++ resolved
@@ -91,21 +91,12 @@
 #ifdef USECUDA
 void Fields::exec()
 {
-<<<<<<< HEAD
-  // calculate the means for the prognostic scalars
-  if(calc_mean_profs)
-  {
-    for(FieldMap::iterator it=sp.begin(); it!=sp.end(); ++it)
-      grid->calc_mean_g(it->second->datamean_g, &it->second->data_g[grid->memoffset], atmp["tmp1"]->data_g);
-  }
-=======
     // calculate the means for the prognostic scalars
     if (calc_mean_profs)
     {
         for (FieldMap::iterator it=sp.begin(); it!=sp.end(); ++it)
-            grid->calcMean_g(it->second->datamean_g, &it->second->data_g[grid->memoffset], atmp["tmp1"]->data_g);
+        grid->calc_mean_g(it->second->datamean_g, &it->second->data_g[grid->memoffset], atmp["tmp1"]->data_g);
     }
->>>>>>> 6460e74e
 }
 #endif
 
@@ -130,15 +121,9 @@
         grid->icellsp, grid->ijcellsp);
     cudaCheckError();
 
-<<<<<<< HEAD
-  double mom = grid->get_sum_g(&atmp["tmp1"]->data_g[offs], atmp["tmp2"]->data_g); 
-  grid->get_sum(&mom);
-  mom /= (grid->itot*grid->jtot*grid->zsize);
-=======
-    double mom = grid->getSum_g(&atmp["tmp1"]->data_g[offs], atmp["tmp2"]->data_g); 
-    grid->getSum(&mom);
+    double mom = grid->get_sum_g(&atmp["tmp1"]->data_g[offs], atmp["tmp2"]->data_g); 
+    grid->get_sum(&mom);
     mom /= (grid->itot*grid->jtot*grid->zsize);
->>>>>>> 6460e74e
 
     return mom;
 }
@@ -165,19 +150,11 @@
         grid->icellsp, grid->ijcellsp);
     cudaCheckError();
 
-<<<<<<< HEAD
-  double tke = grid->get_sum_g(&atmp["tmp1"]->data_g[offs], atmp["tmp2"]->data_g); 
-
-  grid->get_sum(&tke);
-  tke /= (grid->itot*grid->jtot*grid->zsize);
-  tke *= 0.5;
-=======
-    double tke = grid->getSum_g(&atmp["tmp1"]->data_g[offs], atmp["tmp2"]->data_g); 
-
-    grid->getSum(&tke);
+    double tke = grid->get_sum_g(&atmp["tmp1"]->data_g[offs], atmp["tmp2"]->data_g); 
+
+    grid->get_sum(&tke);
     tke /= (grid->itot*grid->jtot*grid->zsize);
     tke *= 0.5;
->>>>>>> 6460e74e
 
     return tke;
 }
@@ -194,17 +171,8 @@
     dim3 gridGPU (gridi, gridj, grid->kcells);
     dim3 blockGPU(blocki, blockj, 1);
 
-<<<<<<< HEAD
-    mass = grid->get_sum_g(&atmp["tmp1"]->data_g[offs], atmp["tmp2"]->data_g); 
-    grid->get_sum(&mass);
-    mass /= (grid->itot*grid->jtot*grid->zsize);
-  }
-  else
-    mass = 0; 
-=======
     const int offs = grid->memoffset;
     double mass;
->>>>>>> 6460e74e
 
     // CvH for now, do the mass check on the first scalar... Do we want to change this?
     FieldMap::iterator itProg=sp.begin();
@@ -217,8 +185,8 @@
             grid->icellsp, grid->ijcellsp);
         cudaCheckError();
 
-        mass = grid->getSum_g(&atmp["tmp1"]->data_g[offs], atmp["tmp2"]->data_g); 
-        grid->getSum(&mass);
+        mass = grid->get_sum_g(&atmp["tmp1"]->data_g[offs], atmp["tmp2"]->data_g); 
+        grid->get_sum(&mass);
         mass /= (grid->itot*grid->jtot*grid->zsize);
     }
     else
