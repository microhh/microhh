#include <cstdio>
#include <cmath>
#include "grid.h"
#include "fields.h"
#include "stats_les.h"
#include "thermo_moist.h"
#include "defines.h"
#include <netcdfcpp.h>

#define NO_OFFSET 0.

cstats_les::cstats_les(cgrid *gridin, cfields *fieldsin, cmpi *mpiin) : cstats(gridin, fieldsin, mpiin)
{
  allocated   = false;
  initialized = false;
}

cstats_les::~cstats_les()
{
  if(initialized)
    delete dataFile;

  if(allocated)
  {
    delete[] umodel;
    delete[] vmodel;

    // delete the profiles
    for(profmap::const_iterator it=profs.begin(); it!=profs.end(); ++it)
      delete[] it->second.data;
  }
}

int cstats_les::readinifile(cinput *inputin)
{
  int nerror = 0;
  nerror += inputin->getItem(&statstime, "stats", "statstime", "");
  return nerror;
}

int cstats_les::init(double ifactor)
{
  istatstime = (unsigned long)(ifactor * statstime);

  umodel = new double[grid->kcells];
  vmodel = new double[grid->kcells];

  allocated = true;

  // set the number of stats to zero
  nstats = 0;

  return 0;
}

int cstats_les::create(int n, cthermo *thermoin)
{
  int nerror = 0;

  // create a NetCDF file for the statistics
  if(mpi->mpiid == 0)
  {
    char filename[256];
    std::sprintf(filename, "%s.%07d.nc", mpi->simname.c_str(), n);
    dataFile = new NcFile(filename, NcFile::New);
    if(!dataFile->is_valid())
    {
      std::printf("ERROR cannot write statistics file\n");
      ++nerror;
    }
  }
  // crash on all processes in case the file could not be written
  mpi->broadcast(&nerror, 1);
  if(nerror)
    return 1;

  // create dimensions
  if(mpi->mpiid == 0)
  {
    z_dim  = dataFile->add_dim("z" , grid->kmax);
    zh_dim = dataFile->add_dim("zh", grid->kmax+1);
    t_dim  = dataFile->add_dim("t");

    // create variables belonging to dimensions
    iter_var = dataFile->add_var("iter", ncInt   , t_dim );
    t_var    = dataFile->add_var("t"   , ncDouble, t_dim );
    z_var    = dataFile->add_var("z"   , ncDouble, z_dim );
    zh_var   = dataFile->add_var("zh"  , ncDouble, zh_dim);
  }

  // means
  addprof("u", "z" );
  addprof("v", "z" );
  addprof("w", "zh");
  for(fieldmap::const_iterator it=fields->sp.begin(); it!=fields->sp.end(); ++it)
    addprof(it->first, "z");
  addprof("evisc", "z");
  addprof("p", "z");

  // in case of moisture, add ql prof
<<<<<<< HEAD
  if(thermoin->getname() == "moist")
    addprof("ql", "z");

=======
  fieldmap::const_iterator it=fields->sd.find("ql");
  if(it!=fields->sd.end())
  {
    addprof(it->first, "z");
    addprof("cfrac", "z");
  }
>>>>>>> 32a20183
  // 2nd order
  addprof("u2", "z" );
  addprof("v2", "z" );
  addprof("w2", "zh");
  for(fieldmap::const_iterator it=fields->sp.begin(); it!=fields->sp.end(); ++it)
    addprof(it->first+"2", "z");

  // 3rd order
  addprof("u3", "z" );
  addprof("v3", "z" );
  addprof("w3", "zh");
  for(fieldmap::const_iterator it=fields->sp.begin(); it!=fields->sp.end(); ++it)
    addprof(it->first+"3", "z");

  // 4th order
  addprof("u4", "z" );
  addprof("v4", "z" );
  addprof("w4", "zh");
  for(fieldmap::const_iterator it=fields->sp.begin(); it!=fields->sp.end(); ++it)
    addprof(it->first+"4", "z");

  // gradients
  addprof("ugrad", "zh");
  addprof("vgrad", "zh");
  for(fieldmap::const_iterator it=fields->sp.begin(); it!=fields->sp.end(); ++it)
    addprof(it->first+"grad", "zh");

  // turbulent fluxes
  addprof("uw", "zh");
  addprof("vw", "zh");
  for(fieldmap::const_iterator it=fields->sp.begin(); it!=fields->sp.end(); ++it)
    addprof(it->first+"w", "zh");

  // diffusive fluxes
  addprof("udiff", "zh");
  addprof("vdiff", "zh");
  for(fieldmap::const_iterator it=fields->sp.begin(); it!=fields->sp.end(); ++it)
    addprof(it->first+"diff", "zh");

  // total fluxes
  addprof("uflux", "zh");
  addprof("vflux", "zh");
  for(fieldmap::const_iterator it=fields->sp.begin(); it!=fields->sp.end(); ++it)
    addprof(it->first+"flux", "zh");

  if(mpi->mpiid == 0)
  {
    // save the grid variables
    z_var ->put(&grid->z [grid->kstart], grid->kmax  );
    zh_var->put(&grid->zh[grid->kstart], grid->kmax+1);

    dataFile->sync();
  }

  initialized = true;

  return 0;
}

unsigned long cstats_les::gettimelim(unsigned long itime)
{
  unsigned long idtlim = istatstime -  itime % istatstime;
  return idtlim;
}

int cstats_les::exec(int iteration, double time, unsigned long itime, cthermo *thermoin)
{
  // check if time for execution
  if(itime % istatstime != 0)
    return 0;

  if(mpi->mpiid == 0) std::printf("Saving stats for time %f\n", time);

  if(mpi->mpiid == 0)
  {
    t_var   ->put_rec(&time     , nstats);
    iter_var->put_rec(&iteration, nstats);
  }

  // PROFILES
  // calculate means
  calcmean(fields->u->data, profs["u"].data, grid->u);
  calcmean(fields->v->data, profs["v"].data, grid->v);
  calcmean(fields->w->data, profs["w"].data, NO_OFFSET);
  for(fieldmap::const_iterator it=fields->sp.begin(); it!=fields->sp.end(); ++it)
    calcmean(it->second->data, profs[it->first].data, NO_OFFSET);

  calcmean(fields->s["p"]->data, profs["p"].data, NO_OFFSET);
  calcmean(fields->s["evisc"]->data, profs["evisc"].data, NO_OFFSET);

  // in case of moisture, calc ql mean
<<<<<<< HEAD
  if(thermoin->getname() == "moist")
  {
    // use a static cast to get access to the thermo moist functions
    cthermo_moist *thermoptr = static_cast<cthermo_moist *>(thermoin);
    thermoptr->getql(fields->s["ql"], fields->s["tmp1"]);
    calcmean(fields->s["ql"]->data, profs["ql"].data, NO_OFFSET);
  }

=======
  fieldmap::const_iterator it=fields->sd.find("ql");
  if(it!=fields->sd.end())
  {
    calcmean(it->second->data, profs[it->first].data, NO_OFFSET);
    calccount(it->second->data, profs["cfrac"].data,0.);
  }
>>>>>>> 32a20183
  // calculate model means without correction for transformation
  calcmean(fields->u->data, umodel, NO_OFFSET);
  calcmean(fields->v->data, vmodel, NO_OFFSET);

  // 2nd order
  calcmoment(fields->u->data, umodel, profs["u2"].data, 2., 0);
  calcmoment(fields->v->data, vmodel, profs["v2"].data, 2., 0);
  calcmoment(fields->w->data, profs["w"].data, profs["w2"].data, 2., 1);
  for(fieldmap::const_iterator it=fields->sp.begin(); it!=fields->sp.end(); ++it)
    calcmoment(it->second->data, profs[it->first].data, profs[it->first+"2"].data, 2., 0);

  // 3rd order
  calcmoment(fields->u->data, umodel, profs["u3"].data, 3., 0);
  calcmoment(fields->v->data, vmodel, profs["v3"].data, 3., 0);
  calcmoment(fields->w->data, profs["w"].data, profs["w3"].data, 3., 1);
  for(fieldmap::const_iterator it=fields->sp.begin(); it!=fields->sp.end(); ++it)
    calcmoment(it->second->data, profs[it->first].data, profs[it->first+"3"].data, 3., 0);

  // 4th order
  calcmoment(fields->u->data, umodel, profs["u4"].data, 4., 0);
  calcmoment(fields->v->data, vmodel, profs["v4"].data, 4., 0);
  calcmoment(fields->w->data, profs["w"].data, profs["w4"].data, 4., 1);
  for(fieldmap::const_iterator it=fields->sp.begin(); it!=fields->sp.end(); ++it)
    calcmoment(it->second->data, profs[it->first].data, profs[it->first+"4"].data, 3., 0);

  calcgrad(fields->u->data, profs["ugrad"].data, grid->dzhi);
  calcgrad(fields->v->data, profs["vgrad"].data, grid->dzhi);
  for(fieldmap::const_iterator it=fields->sp.begin(); it!=fields->sp.end(); ++it)
    calcgrad(it->second->data, profs[it->first+"grad"].data, grid->dzhi);

  // calculate turbulent fluxes
  calcflux(fields->u->data, fields->w->data, profs["uw"].data, fields->s["tmp1"]->data, 1, 0);
  calcflux(fields->v->data, fields->w->data, profs["vw"].data, fields->s["tmp1"]->data, 0, 1);
  for(fieldmap::const_iterator it=fields->sp.begin(); it!=fields->sp.end(); ++it)
    calcflux(it->second->data, fields->w->data, profs[it->first+"w"].data, fields->s["tmp1"]->data, 0, 0);

  // calculate diffusive fluxes
  calcdiff(fields->u->data, fields->s["evisc"]->data, profs["udiff"].data, grid->dzhi, fields->u->datafluxbot, fields->u->datafluxtop, 1.);
  calcdiff(fields->v->data, fields->s["evisc"]->data, profs["vdiff"].data, grid->dzhi, fields->v->datafluxbot, fields->v->datafluxtop, 1.);
  for(fieldmap::const_iterator it=fields->sp.begin(); it!=fields->sp.end(); ++it)
    calcdiff(it->second->data, fields->s["evisc"]->data, profs[it->first+"diff"].data, grid->dzhi, it->second->datafluxbot, it->second->datafluxtop, fields->tPr);

  addfluxes(profs["uflux"].data, profs["uw"].data, profs["udiff"].data);
  addfluxes(profs["vflux"].data, profs["vw"].data, profs["vdiff"].data);
  for(fieldmap::const_iterator it=fields->sp.begin(); it!=fields->sp.end(); ++it)
    addfluxes(profs[it->first+"flux"].data, profs[it->first+"w"].data, profs[it->first+"diff"].data);

  // put the data into the NetCDF file
  if(mpi->mpiid == 0)
  {
    for(profmap::const_iterator it=profs.begin(); it!=profs.end(); ++it)
      profs[it->first].ncvar->put_rec(&profs[it->first].data[grid->kstart], nstats);

    // sync the data
    dataFile->sync();
  }

  ++nstats;

  return 0;
}

int cstats_les::addprof(std::string name, std::string zloc)
{
  // create the NetCDF variable
  if(mpi->mpiid == 0)
  {
    if(zloc == "z")
      profs[name].ncvar = dataFile->add_var(name.c_str(), ncDouble, t_dim, z_dim );
    else if(zloc == "zh")
      profs[name].ncvar = dataFile->add_var(name.c_str(), ncDouble, t_dim, zh_dim);
  }

  // and allocate the memory
  profs[name].data = new double[grid->kcells];

  return 0;
}

// COMPUTATIONAL KERNELS BELOW
int cstats_les::calcmean(double * restrict data, double * restrict prof, double offset)
{
  int ijk,jj,kk;

  jj = grid->icells;
  kk = grid->icells*grid->jcells;

  for(int k=0; k<grid->kcells; ++k)
  {
    prof[k] = 0.;
    for(int j=grid->jstart; j<grid->jend; ++j)
#pragma ivdep
      for(int i=grid->istart; i<grid->iend; ++i)
      {
        ijk  = i + j*jj + k*kk;
        prof[k] += data[ijk] + offset;
      }
  }

  double n = grid->imax*grid->jmax;

  for(int k=0; k<grid->kcells; ++k)
    prof[k] /= n;

  grid->getprof(prof, grid->kcells);

  return 0;
}

// COMPUTATIONAL KERNELS BELOW
int cstats_les::calccount(double * restrict data, double * restrict prof, double threshold)
{
  int ijk,jj,kk;

  jj = grid->icells;
  kk = grid->icells*grid->jcells;

  for(int k=0; k<grid->kcells; ++k)
  {
    prof[k] = 0.;
    for(int j=grid->jstart; j<grid->jend; ++j)
#pragma ivdep
      for(int i=grid->istart; i<grid->iend; ++i)
      {
        ijk  = i + j*jj + k*kk;
        if(data[ijk]>threshold)
        {
          prof[k] += 1.;
        }
      }
  }

  double n = grid->imax*grid->jmax;

  for(int k=0; k<grid->kcells; ++k)
    prof[k] /= n;

  grid->getprof(prof, grid->kcells);

  return 0;
}

int cstats_les::calcmoment(double * restrict data, double * restrict datamean, double * restrict prof, double power, int a)
{
  int ijk,jj,kk;

  jj = grid->icells;
  kk = grid->icells*grid->jcells;
  
  for(int k=grid->kstart; k<grid->kend+a; ++k)
  {
    prof[k] = 0.;
    for(int j=grid->jstart; j<grid->jend; ++j)
#pragma ivdep
      for(int i=grid->istart; i<grid->iend; ++i)
      {
        ijk  = i + j*jj + k*kk;
        prof[k] += std::pow(data[ijk]-datamean[k], power);
      }
  }

  double n = grid->imax*grid->jmax;

  for(int k=grid->kstart; k<grid->kend+a; ++k)
    prof[k] /= n;

  grid->getprof(prof, grid->kcells);

  return 0;
}

int cstats_les::calcflux(double * restrict data, double * restrict w, double * restrict prof, double * restrict tmp1, int locx, int locy)
{
  int ijk,jj,kk;

  jj = grid->icells;
  kk = grid->icells*grid->jcells;

  // set a pointer to the field that contains w, either interpolated or the original
  double * restrict calcw = w;
  if(locx == 1)
  {
    grid->interpolatex_2nd(tmp1, w, 0);
    calcw = tmp1;
  }
  else if(locy == 1)
  {
    grid->interpolatey_2nd(tmp1, w, 0);
    calcw = tmp1;
  }
  
  for(int k=grid->kstart; k<grid->kend+1; ++k)
  {
    prof[k] = 0.;
    for(int j=grid->jstart; j<grid->jend; ++j)
#pragma ivdep
      for(int i=grid->istart; i<grid->iend; ++i)
      {
        ijk  = i + j*jj + k*kk;
        prof[k] += 0.5*(data[ijk-kk]+data[ijk])*calcw[ijk];
      }
  }

  double n = grid->imax*grid->jmax;

  for(int k=grid->kstart; k<grid->kend+1; ++k)
    prof[k] /= n;

  grid->getprof(prof, grid->kcells);

  return 0;
}

int cstats_les::calcgrad(double * restrict data, double * restrict prof, double * restrict dzhi)
{
  int ijk,jj,kk;

  jj = grid->icells;
  kk = grid->icells*grid->jcells;
  
  for(int k=grid->kstart; k<grid->kend+1; ++k)
  {
    prof[k] = 0.;
    for(int j=grid->jstart; j<grid->jend; ++j)
#pragma ivdep
      for(int i=grid->istart; i<grid->iend; ++i)
      {
        ijk  = i + j*jj + k*kk;
        prof[k] += (data[ijk]-data[ijk-kk])*dzhi[k];
      }
  }

  double n = grid->imax*grid->jmax;

  for(int k=grid->kstart; k<grid->kend+1; ++k)
    prof[k] /= n;

  grid->getprof(prof, grid->kcells);

  return 0;
}

int cstats_les::calcdiff(double * restrict data, double * restrict evisc, double * restrict prof, double * restrict dzhi, double * restrict fluxbot, double * restrict fluxtop, double tPr)
{
  int ijk,ij,jj,kk,kstart,kend;

  jj = grid->icells;
  kk = grid->icells*grid->jcells;
  kstart = grid->kstart;
  kend   = grid->kend;

  // CvH add horizontal interpolation for u and v and interpolate the eddy viscosity properly
  // bottom boundary
  prof[kstart] = 0.;
  for(int j=grid->jstart; j<grid->jend; ++j)
#pragma ivdep
    for(int i=grid->istart; i<grid->iend; ++i)
    {
      ij = i + j*jj;
      prof[kstart] += fluxbot[ij];
    }

  for(int k=grid->kstart+1; k<grid->kend; ++k)
  {
    prof[k] = 0.;
    for(int j=grid->jstart; j<grid->jend; ++j)
#pragma ivdep
      for(int i=grid->istart; i<grid->iend; ++i)
      {
        ijk  = i + j*jj + k*kk;
        prof[k] += -0.5*(evisc[ijk-kk]+evisc[ijk])/tPr*(data[ijk]-data[ijk-kk])*dzhi[k];
      }
  }

  // top boundary
  prof[kend] = 0.;
  for(int j=grid->jstart; j<grid->jend; ++j)
#pragma ivdep
    for(int i=grid->istart; i<grid->iend; ++i)
    {
      ij = i + j*jj;
      prof[kend] += fluxtop[ij];
    }

  double n = grid->imax*grid->jmax;

  for(int k=grid->kstart; k<grid->kend+1; ++k)
    prof[k] /= n;

  grid->getprof(prof, grid->kcells);

  return 0;
}

int cstats_les::addfluxes(double * restrict flux, double * restrict turb, double * restrict diff)
{
  for(int k=grid->kstart; k<grid->kend+1; ++k)
    flux[k] = turb[k] + diff[k];

  return 0;
}
<|MERGE_RESOLUTION|>--- conflicted
+++ resolved
@@ -98,18 +98,11 @@
   addprof("p", "z");
 
   // in case of moisture, add ql prof
-<<<<<<< HEAD
   if(thermoin->getname() == "moist")
     addprof("ql", "z");
-
-=======
-  fieldmap::const_iterator it=fields->sd.find("ql");
-  if(it!=fields->sd.end())
-  {
-    addprof(it->first, "z");
+  {
     addprof("cfrac", "z");
   }
->>>>>>> 32a20183
   // 2nd order
   addprof("u2", "z" );
   addprof("v2", "z" );
@@ -201,23 +194,15 @@
   calcmean(fields->s["evisc"]->data, profs["evisc"].data, NO_OFFSET);
 
   // in case of moisture, calc ql mean
-<<<<<<< HEAD
   if(thermoin->getname() == "moist")
   {
     // use a static cast to get access to the thermo moist functions
     cthermo_moist *thermoptr = static_cast<cthermo_moist *>(thermoin);
     thermoptr->getql(fields->s["ql"], fields->s["tmp1"]);
-    calcmean(fields->s["ql"]->data, profs["ql"].data, NO_OFFSET);
-  }
-
-=======
-  fieldmap::const_iterator it=fields->sd.find("ql");
-  if(it!=fields->sd.end())
-  {
-    calcmean(it->second->data, profs[it->first].data, NO_OFFSET);
-    calccount(it->second->data, profs["cfrac"].data,0.);
-  }
->>>>>>> 32a20183
+    calcmean (fields->s["ql"]->data, profs["ql"].data, NO_OFFSET);
+    calccount(fields->s["ql"]->data, profs["cfrac"].data, 0.);
+  }
+
   // calculate model means without correction for transformation
   calcmean(fields->u->data, umodel, NO_OFFSET);
   calcmean(fields->v->data, vmodel, NO_OFFSET);
