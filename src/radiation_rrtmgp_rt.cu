/*
 * MicroHH
 * Copyright (c) 2011-2020 Chiel van Heerwaarden
 * Copyright (c) 2011-2020 Thijs Heus
 * Copyright (c) 2014-2020 Bart van Stratum
 *
 * This file is part of MicroHH
 *
 * MicroHH is free software: you can redistribute it and/or modify
 * it under the terms of the GNU General Public License as published by
 * the Free Software Foundation, either version 3 of the License, or
 * (at your option) any later version.
 * MicroHH is distributed in the hope that it will be useful,
 * but WITHOUT ANY WARRANTY; without even the implied warranty of
 * MERCHANTABILITY or FITNESS FOR A PARTICULAR PURPOSE.  See the
 * GNU General Public License for more details.
 * You should have received a copy of the GNU General Public License
 * along with MicroHH.  If not, see <http://www.gnu.org/licenses/>.
 */

#include <numeric>
#include <boost/algorithm/string.hpp>

#include "radiation_rrtmgp_rt.h"
#include "radiation_rrtmgp_functions.h"

#include "grid.h"
#include "fields.h"
#include "timeloop.h"
#include "timedep.h"
#include "thermo.h"
#include "microphys.h"
#include "stats.h"
#include "netcdf_interface.h"
#include "constants.h"
#include "stats.h"
#include "cross.h"
#include "column.h"
#include "tools.h"

#include "Array.h"
#include "Fluxes.h"
#include "Fluxes_rt.h"

#include "raytracer_definitions.h"
#include "subset_kernels_cuda.h"
#include "gas_optics_rrtmgp_kernels_cuda_rt.h"
#include "gpt_combine_kernels_cuda_rt.h"


namespace
{
    using namespace Radiation_rrtmgp_functions;
    using namespace Raytracer_definitions;

    __global__
    void calc_tendency_rt(
            Float* __restrict__ thlt_rad,
            Float* __restrict__ rt_flux_abs_dir, Float* __restrict__ rt_flux_abs_dif,
            const Float* __restrict__ rho, const Float* __restrict__ exner, const Float* __restrict__ dz,
            const int istart, const int jstart, const int kstart,
            const int iend, const int jend, const int kend,
            const int igc, const int jgc, const int kgc,
            const int jj, const int kk,
            const int jj_nogc, const int kk_nogc)
    {
        const int i = blockIdx.x*blockDim.x + threadIdx.x + istart;
        const int j = blockIdx.y*blockDim.y + threadIdx.y + jstart;
        const int k = blockIdx.z + kstart;

        if ( (i < iend) && (j < jend) && (k < kend) )
        {
            const Float fac = Float(1.) / (rho[k] * Constants::cp<Float> * exner[k]);

            const int ijk = i + j*jj + k*kk;
            const int ijk_nogc = (i-igc) + (j-jgc)*jj_nogc + (k-kgc)*kk_nogc;

            rt_flux_abs_dir[ijk_nogc] *= fac;
            rt_flux_abs_dif[ijk_nogc] *= fac;

            thlt_rad[ijk] += rt_flux_abs_dir[ijk_nogc] + rt_flux_abs_dif[ijk_nogc];
        }
    }

    __global__
    void calc_tendency(
            Float* __restrict__ thlt_rad,  const Float* __restrict__ flux_up,
            const Float* __restrict flux_dn, const Float* __restrict__ rho,
            const Float* __restrict__ exner, const Float* __restrict__ dz,
            const int istart, const int jstart, const int kstart,
            const int iend, const int jend, const int kend,
            const int igc, const int jgc, const int kgc,
            const int jj, const int kk,
            const int jj_nogc, const int kk_nogc)
    {
        const int i = blockIdx.x*blockDim.x + threadIdx.x + istart;
        const int j = blockIdx.y*blockDim.y + threadIdx.y + jstart;
        const int k = blockIdx.z + kstart;

        if ( (i < iend) && (j < jend) && (k < kend) )
        {
            const Float fac = Float(1.) / (rho[k] * Constants::cp<Float> * exner[k] * dz[k]);

            const int ijk = i + j*jj + k*kk;
            const int ijk_nogc = (i-igc) + (j-jgc)*jj_nogc + (k-kgc)*kk_nogc;

            thlt_rad[ijk] -= fac * ( flux_up[ijk_nogc + kk_nogc] - flux_up[ijk_nogc]
                                   - flux_dn[ijk_nogc + kk_nogc] + flux_dn[ijk_nogc] );
        }
    }

    __global__
    void add_tendency(
            Float* __restrict__ thlt,  const Float* __restrict__ thlt_rad,
            const int istart, const int jstart, const int kstart,
            const int iend, const int jend, const int kend,
            const int jj, const int kk)
    {
        const int i = blockIdx.x*blockDim.x + threadIdx.x + istart;
        const int j = blockIdx.y*blockDim.y + threadIdx.y + jstart;
        const int k = blockIdx.z + kstart;

        if ( (i < iend) && (j < jend) && (k < kend) )
        {
            const int ijk = i + j*jj + k*kk;
            thlt[ijk] += thlt_rad[ijk];
        }
    }

    __global__
    void store_surface_fluxes_rt(
            Float* __restrict__ flux_up_sfc, Float* __restrict__ flux_dn_sfc,
            const Float* __restrict__ rt_flux_sfc_dir, const Float* __restrict__ rt_flux_sfc_dif,
            const Float* __restrict__ rt_flux_sfc_up,
            const int istart, const int iend,
            const int jstart, const int jend,
            const int igc, const int jgc,
            const int jj, const int kk,
            const int jj_nogc)
    {
        const int i = blockIdx.x*blockDim.x + threadIdx.x + istart;
        const int j = blockIdx.y*blockDim.y + threadIdx.y + jstart;

        if ( (i < iend) && (j < jend) )
        {
            const int ij = i + j*jj;
            const int ij_nogc = (i-igc) + (j-jgc)*jj_nogc;
            flux_up_sfc[ij] = rt_flux_sfc_up[ij_nogc];
            flux_dn_sfc[ij] = rt_flux_sfc_dir[ij_nogc] + rt_flux_sfc_dif[ij_nogc];
        }
    }

    __global__
    void set_to_value(Float* __restrict__ fld, const int nsize, const Float value)
    {
        const int n = blockIdx.x*blockDim.x + threadIdx.x;
        if (n < nsize)
            fld[n] = value;
    }

    __global__
    void add_profile(
            Float* __restrict__ fld,
            const Float* __restrict__ profile,
            const int istart, const int iend,
            const int jstart, const int jend,
            const int kstart, const int kend,
            const int icells, const int ijcells)
    {
        const int i = blockIdx.x*blockDim.x + threadIdx.x + istart;
        const int j = blockIdx.y*blockDim.y + threadIdx.y + jstart;
        const int k = blockIdx.z + kstart;

        if ((i < iend) && (j < jend) && (k < kend))
        {
            const int ijk = i + j*icells + k*ijcells;
            fld[ijk] += profile[k];
        }
    }

    __global__
    void store_surface_fluxes(
            Float* __restrict__ flux_up_sfc, Float* __restrict__ flux_dn_sfc,
            const Float* __restrict__ flux_up, const Float* __restrict__ flux_dn,
            const int istart, const int iend,
            const int jstart, const int jend,
            const int igc, const int jgc,
            const int jj, const int kk,
            const int jj_nogc)
    {
        const int i = blockIdx.x*blockDim.x + threadIdx.x + istart;
        const int j = blockIdx.y*blockDim.y + threadIdx.y + jstart;

        if ( (i < iend) && (j < jend) )
        {
            const int ij = i + j*jj;
            const int ij_nogc = (i-igc) + (j-jgc)*jj_nogc;
            flux_up_sfc[ij] = flux_up[ij_nogc];
            flux_dn_sfc[ij] = flux_dn[ij_nogc];
        }
    }

    __global__
    void effective_radius_and_ciwp_to_gm2(
            Float* __restrict__ rel, Float* __restrict__ rei,
            Float* __restrict__ clwp, Float* __restrict__ ciwp,
            const Float* __restrict__ dz,
            const int ncol, const int nlay, const int kstart,
            const Float four_third_pi_N0_rho_w,
            const Float four_third_pi_N0_rho_i,
            const Float sig_g_fac)
    {
        const int icol = blockIdx.x*blockDim.x + threadIdx.x;
        const int ilay = blockIdx.y*blockDim.y + threadIdx.y;

        if ( (icol < ncol) && (ilay < nlay) )
        {
            const int idx = icol + ilay*ncol;
            const int idx_z = ilay + kstart;
            const Float rel_local = clwp[idx] > Float(0.) ? Float(1.e6) * sig_g_fac * pow(clwp[idx] / dz[idx_z] / four_third_pi_N0_rho_w, Float(1.)/Float(3.)) : Float(0.);
            const Float rei_local = ciwp[idx] > Float(0.) ? Float(1.e6) * sig_g_fac * pow(ciwp[idx] / dz[idx_z] / four_third_pi_N0_rho_i, Float(1.)/Float(3.)) : Float(0.);

            rel[idx] = max(Float(2.5), min(rel_local, Float(21.5)));
            rei[idx] = max(Float(10.), min(rei_local, Float(180.)));

            clwp[idx] *= Float(1.e3);
            ciwp[idx] *= Float(1.e3);
        }
    }

    __global__
    void add_ghost_cells_g(
            Float* __restrict__ out, const Float* __restrict__ in,
            const int istart, const int jstart, const int kstart,
            const int iend, const int jend, const int kendh,
            const int jj, const int kk,
            const int jj_nogc, const int kk_nogc)
    {
        const int i = blockIdx.x*blockDim.x + threadIdx.x + istart;
        const int j = blockIdx.y*blockDim.y + threadIdx.y + jstart;
        const int k = blockIdx.z + kstart;

        if (i < iend && j < jend && k < kendh)
        {
            const int ijk_nogc  = (i-istart) + (j-jstart)*jj_nogc + (k-kstart)*kk_nogc;
            const int ijk = i + j*jj + k*kk;

            out[ijk] = in[ijk_nogc];
        }
    }

    __global__
    void add_ghost_cells_2d_g(
            Float* __restrict__ out, const Float* __restrict__ in,
            const int istart, const int jstart,
            const int iend, const int jend,
            const int jj, const int jj_nogc)
    {
        const int i = blockIdx.x*blockDim.x + threadIdx.x + istart;
        const int j = blockIdx.y*blockDim.y + threadIdx.y + jstart;

        if (i < iend && j < jend)
        {
            const int ij_nogc  = (i-istart) + (j-jstart)*jj_nogc;
            const int ij = i + j*jj;

            out[ij] = in[ij_nogc];
        }
    }

    __global__
    void sum_tau_kernel(
            const int ncol, const int nlev, const int col_s_in,
            const Float* __restrict__ tau, const int ibnd, Float* __restrict__ aod)
    {
        const int icol = blockIdx.x*blockDim.x + threadIdx.x;

        if ( icol < ncol)
        {
            Float aod_s = 0;
            for (int ilev=0; ilev < nlev; ++ilev)
            {
                const int idx_in = icol + ilev*ncol + ibnd*nlev*ncol;
                aod_s += tau[idx_in];
            }
            aod[col_s_in + icol - 1] = aod_s;
        }
    }

    void sum_tau(
            int ncol, int nlev, int col_s_in,
            const Float* tau, const int ibnd, Float* aod)
    {
        const int block_lev = 16;
        const int block_col = 16;

        const int grid_col = ncol/block_col + (ncol%block_col > 0);
        const int grid_lev = nlev/block_lev + (nlev%block_lev > 0);

        dim3 grid_gpu(grid_col);
        dim3 block_gpu(block_col);

        sum_tau_kernel<<<grid_gpu, block_gpu>>>(ncol, nlev, col_s_in, tau, ibnd, aod);
    }

    std::vector<std::string> get_variable_string(
            const std::string& var_name,
            std::vector<int> i_count,
            Netcdf_handle& input_nc,
            const int string_len,
            bool trim=true)
    {
        // Multiply all elements in i_count.
        int total_count = std::accumulate(i_count.begin(), i_count.end(), 1, std::multiplies<>());

        // Add the string length as the rightmost dimension.
        i_count.push_back(string_len);

        // Multiply all elements in i_count.
        // int total_count_char = std::accumulate(i_count.begin(), i_count.end(), 1, std::multiplies<>());

        // Read the entire char array;
        std::vector<char> var_char;
        var_char = input_nc.get_variable<char>(var_name, i_count);

        std::vector<std::string> var;

        for (int n=0; n<total_count; ++n)
        {
            std::string s(var_char.begin()+n*string_len, var_char.begin()+(n+1)*string_len);
            if (trim)
                boost::trim(s);
            var.push_back(s);
        }

        return var;
    }

    Gas_optics_rrtmgp_gpu load_and_init_gas_optics(
            Master& master,
            const Gas_concs_gpu& gas_concs,
            const std::string& coef_file)
    {
        // READ THE COEFFICIENTS FOR THE OPTICAL SOLVER.
        Netcdf_file coef_nc(master, coef_file, Netcdf_mode::Read);

        // Read k-distribution information.
        const int n_temps = coef_nc.get_dimension_size("temperature");
        const int n_press = coef_nc.get_dimension_size("pressure");
        const int n_absorbers = coef_nc.get_dimension_size("absorber");
        const int n_char = coef_nc.get_dimension_size("string_len");
        const int n_minorabsorbers = coef_nc.get_dimension_size("minor_absorber");
        const int n_extabsorbers = coef_nc.get_dimension_size("absorber_ext");
        const int n_mixingfracs = coef_nc.get_dimension_size("mixing_fraction");
        const int n_layers = coef_nc.get_dimension_size("atmos_layer");
        const int n_bnds = coef_nc.get_dimension_size("bnd");
        const int n_gpts = coef_nc.get_dimension_size("gpt");
        const int n_pairs = coef_nc.get_dimension_size("pair");
        const int n_minor_absorber_intervals_lower = coef_nc.get_dimension_size("minor_absorber_intervals_lower");
        const int n_minor_absorber_intervals_upper = coef_nc.get_dimension_size("minor_absorber_intervals_upper");
        const int n_contributors_lower = coef_nc.get_dimension_size("contributors_lower");
        const int n_contributors_upper = coef_nc.get_dimension_size("contributors_upper");

        // Read gas names.
        Array<std::string,1> gas_names(
                get_variable_string("gas_names", {n_absorbers}, coef_nc, n_char, true), {n_absorbers});

        Array<int,3> key_species(
                coef_nc.get_variable<int>("key_species", {n_bnds, n_layers, 2}),
                {2, n_layers, n_bnds});
        Array<Float,2> band_lims(coef_nc.get_variable<Float>("bnd_limits_wavenumber", {n_bnds, 2}), {2, n_bnds});
        Array<int,2> band2gpt(coef_nc.get_variable<int>("bnd_limits_gpt", {n_bnds, 2}), {2, n_bnds});
        Array<Float,1> press_ref(coef_nc.get_variable<Float>("press_ref", {n_press}), {n_press});
        Array<Float,1> temp_ref(coef_nc.get_variable<Float>("temp_ref", {n_temps}), {n_temps});

        Float temp_ref_p = coef_nc.get_variable<Float>("absorption_coefficient_ref_P");
        Float temp_ref_t = coef_nc.get_variable<Float>("absorption_coefficient_ref_T");
        Float press_ref_trop = coef_nc.get_variable<Float>("press_ref_trop");

        Array<Float,3> kminor_lower(
                coef_nc.get_variable<Float>("kminor_lower", {n_temps, n_mixingfracs, n_contributors_lower}),
                {n_contributors_lower, n_mixingfracs, n_temps});
        Array<Float,3> kminor_upper(
                coef_nc.get_variable<Float>("kminor_upper", {n_temps, n_mixingfracs, n_contributors_upper}),
                {n_contributors_upper, n_mixingfracs, n_temps});

        Array<std::string,1> gas_minor(get_variable_string("gas_minor", {n_minorabsorbers}, coef_nc, n_char),
                                       {n_minorabsorbers});

        Array<std::string,1> identifier_minor(
                get_variable_string("identifier_minor", {n_minorabsorbers}, coef_nc, n_char), {n_minorabsorbers});

        Array<std::string,1> minor_gases_lower(
                get_variable_string("minor_gases_lower", {n_minor_absorber_intervals_lower}, coef_nc, n_char),
                {n_minor_absorber_intervals_lower});
        Array<std::string,1> minor_gases_upper(
                get_variable_string("minor_gases_upper", {n_minor_absorber_intervals_upper}, coef_nc, n_char),
                {n_minor_absorber_intervals_upper});

        Array<int,2> minor_limits_gpt_lower(
                coef_nc.get_variable<int>("minor_limits_gpt_lower", {n_minor_absorber_intervals_lower, n_pairs}),
                {n_pairs, n_minor_absorber_intervals_lower});
        Array<int,2> minor_limits_gpt_upper(
                coef_nc.get_variable<int>("minor_limits_gpt_upper", {n_minor_absorber_intervals_upper, n_pairs}),
                {n_pairs, n_minor_absorber_intervals_upper});

        Array<Bool,1> minor_scales_with_density_lower(
                coef_nc.get_variable<Bool>("minor_scales_with_density_lower", {n_minor_absorber_intervals_lower}),
                {n_minor_absorber_intervals_lower});
        Array<Bool,1> minor_scales_with_density_upper(
                coef_nc.get_variable<Bool>("minor_scales_with_density_upper", {n_minor_absorber_intervals_upper}),
                {n_minor_absorber_intervals_upper});

        Array<Bool,1> scale_by_complement_lower(
                coef_nc.get_variable<Bool>("scale_by_complement_lower", {n_minor_absorber_intervals_lower}),
                {n_minor_absorber_intervals_lower});
        Array<Bool,1> scale_by_complement_upper(
                coef_nc.get_variable<Bool>("scale_by_complement_upper", {n_minor_absorber_intervals_upper}),
                {n_minor_absorber_intervals_upper});

        Array<std::string,1> scaling_gas_lower(
                get_variable_string("scaling_gas_lower", {n_minor_absorber_intervals_lower}, coef_nc, n_char),
                {n_minor_absorber_intervals_lower});
        Array<std::string,1> scaling_gas_upper(
                get_variable_string("scaling_gas_upper", {n_minor_absorber_intervals_upper}, coef_nc, n_char),
                {n_minor_absorber_intervals_upper});

        Array<int,1> kminor_start_lower(
                coef_nc.get_variable<int>("kminor_start_lower", {n_minor_absorber_intervals_lower}),
                {n_minor_absorber_intervals_lower});
        Array<int,1> kminor_start_upper(
                coef_nc.get_variable<int>("kminor_start_upper", {n_minor_absorber_intervals_upper}),
                {n_minor_absorber_intervals_upper});

        Array<Float,3> vmr_ref(
                coef_nc.get_variable<Float>("vmr_ref", {n_temps, n_extabsorbers, n_layers}),
                {n_layers, n_extabsorbers, n_temps});

        Array<Float,4> kmajor(
                coef_nc.get_variable<Float>("kmajor", {n_temps, n_press+1, n_mixingfracs, n_gpts}),
                {n_gpts, n_mixingfracs, n_press+1, n_temps});

        // Keep the size at zero, if it does not exist.
        Array<Float,3> rayl_lower;
        Array<Float,3> rayl_upper;

        if (coef_nc.variable_exists("rayl_lower"))
        {
            rayl_lower.set_dims({n_gpts, n_mixingfracs, n_temps});
            rayl_upper.set_dims({n_gpts, n_mixingfracs, n_temps});
            rayl_lower = coef_nc.get_variable<Float>("rayl_lower", {n_temps, n_mixingfracs, n_gpts});
            rayl_upper = coef_nc.get_variable<Float>("rayl_upper", {n_temps, n_mixingfracs, n_gpts});
        }

        // Is it really LW if so read these variables as well.
        if (coef_nc.variable_exists("totplnk"))
        {
            int n_internal_sourcetemps = coef_nc.get_dimension_size("temperature_Planck");

            Array<Float,2> totplnk(
                    coef_nc.get_variable<Float>( "totplnk", {n_bnds, n_internal_sourcetemps}),
                    {n_internal_sourcetemps, n_bnds});
            Array<Float,4> planck_frac(
                    coef_nc.get_variable<Float>("plank_fraction", {n_temps, n_press+1, n_mixingfracs, n_gpts}),
                    {n_gpts, n_mixingfracs, n_press+1, n_temps});

            // Construct the k-distribution.
            return Gas_optics_rrtmgp_gpu(
                    gas_concs,
                    gas_names,
                    key_species,
                    band2gpt,
                    band_lims,
                    press_ref,
                    press_ref_trop,
                    temp_ref,
                    temp_ref_p,
                    temp_ref_t,
                    vmr_ref,
                    kmajor,
                    kminor_lower,
                    kminor_upper,
                    gas_minor,
                    identifier_minor,
                    minor_gases_lower,
                    minor_gases_upper,
                    minor_limits_gpt_lower,
                    minor_limits_gpt_upper,
                    minor_scales_with_density_lower,
                    minor_scales_with_density_upper,
                    scaling_gas_lower,
                    scaling_gas_upper,
                    scale_by_complement_lower,
                    scale_by_complement_upper,
                    kminor_start_lower,
                    kminor_start_upper,
                    totplnk,
                    planck_frac,
                    rayl_lower,
                    rayl_upper);
        }
        else
        {
            Array<Float,1> solar_src_quiet(
                    coef_nc.get_variable<Float>("solar_source_quiet", {n_gpts}), {n_gpts});
            Array<Float,1> solar_src_facular(
                    coef_nc.get_variable<Float>("solar_source_facular", {n_gpts}), {n_gpts});
            Array<Float,1> solar_src_sunspot(
                    coef_nc.get_variable<Float>("solar_source_sunspot", {n_gpts}), {n_gpts});

            Float tsi = coef_nc.get_variable<Float>("tsi_default");
            Float mg_index = coef_nc.get_variable<Float>("mg_default");
            Float sb_index = coef_nc.get_variable<Float>("sb_default");

            return Gas_optics_rrtmgp_gpu(
                    gas_concs,
                    gas_names,
                    key_species,
                    band2gpt,
                    band_lims,
                    press_ref,
                    press_ref_trop,
                    temp_ref,
                    temp_ref_p,
                    temp_ref_t,
                    vmr_ref,
                    kmajor,
                    kminor_lower,
                    kminor_upper,
                    gas_minor,
                    identifier_minor,
                    minor_gases_lower,
                    minor_gases_upper,
                    minor_limits_gpt_lower,
                    minor_limits_gpt_upper,
                    minor_scales_with_density_lower,
                    minor_scales_with_density_upper,
                    scaling_gas_lower,
                    scaling_gas_upper,
                    scale_by_complement_lower,
                    scale_by_complement_upper,
                    kminor_start_lower,
                    kminor_start_upper,
                    solar_src_quiet,
                    solar_src_facular,
                    solar_src_sunspot,
                    tsi,
                    mg_index,
                    sb_index,
                    rayl_lower,
                    rayl_upper);
        }
        // End reading of k-distribution.
    }

    Cloud_optics_gpu load_and_init_cloud_optics(
            Master& master,
            const std::string& coef_file)
    {
        // READ THE COEFFICIENTS FOR THE OPTICAL SOLVER.
        Netcdf_file coef_nc(master, coef_file, Netcdf_mode::Read);

        // Read look-up table coefficient dimensions
        int n_band     = coef_nc.get_dimension_size("nband");
        int n_rghice   = coef_nc.get_dimension_size("nrghice");
        int n_size_liq = coef_nc.get_dimension_size("nsize_liq");
        int n_size_ice = coef_nc.get_dimension_size("nsize_ice");

        Array<Float,2> band_lims_wvn(coef_nc.get_variable<Float>("bnd_limits_wavenumber", {n_band, 2}), {2, n_band});

        // Read look-up table constants.
        Float radliq_lwr = coef_nc.get_variable<Float>("radliq_lwr");
        Float radliq_upr = coef_nc.get_variable<Float>("radliq_upr");
        Float radliq_fac = coef_nc.get_variable<Float>("radliq_fac");

        Float radice_lwr = coef_nc.get_variable<Float>("radice_lwr");
        Float radice_upr = coef_nc.get_variable<Float>("radice_upr");
        Float radice_fac = coef_nc.get_variable<Float>("radice_fac");

        Array<Float,2> lut_extliq(
                coef_nc.get_variable<Float>("lut_extliq", {n_band, n_size_liq}), {n_size_liq, n_band});
        Array<Float,2> lut_ssaliq(
                coef_nc.get_variable<Float>("lut_ssaliq", {n_band, n_size_liq}), {n_size_liq, n_band});
        Array<Float,2> lut_asyliq(
                coef_nc.get_variable<Float>("lut_asyliq", {n_band, n_size_liq}), {n_size_liq, n_band});

        Array<Float,3> lut_extice(
                coef_nc.get_variable<Float>("lut_extice", {n_rghice, n_band, n_size_ice}), {n_size_ice, n_band, n_rghice});
        Array<Float,3> lut_ssaice(
                coef_nc.get_variable<Float>("lut_ssaice", {n_rghice, n_band, n_size_ice}), {n_size_ice, n_band, n_rghice});
        Array<Float,3> lut_asyice(
                coef_nc.get_variable<Float>("lut_asyice", {n_rghice, n_band, n_size_ice}), {n_size_ice, n_band, n_rghice});

        return Cloud_optics_gpu(
                band_lims_wvn,
                radliq_lwr, radliq_upr, radliq_fac,
                radice_lwr, radice_upr, radice_fac,
                lut_extliq, lut_ssaliq, lut_asyliq,
                lut_extice, lut_ssaice, lut_asyice);
    }

    Aerosol_optics_gpu load_and_init_aerosol_optics(
            Master& master,
            const std::string& coef_file)
    {
        // READ THE COEFFICIENTS FOR THE OPTICAL SOLVER.
        Netcdf_file coef_nc(master, coef_file, Netcdf_mode::Read);

        // Read look-up table coefficient dimensions
        int n_band     = coef_nc.get_dimension_size("band_sw");
        int n_hum      = coef_nc.get_dimension_size("relative_humidity");
        int n_philic = coef_nc.get_dimension_size("hydrophilic");
        int n_phobic = coef_nc.get_dimension_size("hydrophobic");

        Array<Float,2> band_lims_wvn({2, n_band});

        Array<Float,2> mext_phobic(
                coef_nc.get_variable<Float>("mass_ext_sw_hydrophobic", {n_phobic, n_band}), {n_band, n_phobic});
        Array<Float,2> ssa_phobic(
                coef_nc.get_variable<Float>("ssa_sw_hydrophobic", {n_phobic, n_band}), {n_band, n_phobic});
        Array<Float,2> g_phobic(
                coef_nc.get_variable<Float>("asymmetry_sw_hydrophobic", {n_phobic, n_band}), {n_band, n_phobic});

        Array<Float,3> mext_philic(
                coef_nc.get_variable<Float>("mass_ext_sw_hydrophilic", {n_philic, n_hum, n_band}), {n_band, n_hum, n_philic});
        Array<Float,3> ssa_philic(
                coef_nc.get_variable<Float>("ssa_sw_hydrophilic", {n_philic, n_hum, n_band}), {n_band, n_hum, n_philic});
        Array<Float,3> g_philic(
                coef_nc.get_variable<Float>("asymmetry_sw_hydrophilic", {n_philic, n_hum, n_band}), {n_band, n_hum, n_philic});

        Array<Float,1> rh_upper(
                coef_nc.get_variable<Float>("relative_humidity2", {n_hum}), {n_hum});

        return Aerosol_optics_gpu(
                band_lims_wvn, rh_upper,
                mext_phobic, ssa_phobic, g_phobic,
                mext_philic, ssa_philic, g_philic);
    }

    // extremely unnecessary copy of load_init_gas_optics - we definitely need a proper construction
    Gas_optics_rrtmgp_rt load_and_init_gas_optics_rt(
            Master& master,
            const Gas_concs_gpu& gas_concs,
            const std::string& coef_file)
    {
        // READ THE COEFFICIENTS FOR THE OPTICAL SOLVER.
        Netcdf_file coef_nc(master, coef_file, Netcdf_mode::Read);

        // Read k-distribution information.
        const int n_temps = coef_nc.get_dimension_size("temperature");
        const int n_press = coef_nc.get_dimension_size("pressure");
        const int n_absorbers = coef_nc.get_dimension_size("absorber");
        const int n_char = coef_nc.get_dimension_size("string_len");
        const int n_minorabsorbers = coef_nc.get_dimension_size("minor_absorber");
        const int n_extabsorbers = coef_nc.get_dimension_size("absorber_ext");
        const int n_mixingfracs = coef_nc.get_dimension_size("mixing_fraction");
        const int n_layers = coef_nc.get_dimension_size("atmos_layer");
        const int n_bnds = coef_nc.get_dimension_size("bnd");
        const int n_gpts = coef_nc.get_dimension_size("gpt");
        const int n_pairs = coef_nc.get_dimension_size("pair");
        const int n_minor_absorber_intervals_lower = coef_nc.get_dimension_size("minor_absorber_intervals_lower");
        const int n_minor_absorber_intervals_upper = coef_nc.get_dimension_size("minor_absorber_intervals_upper");
        const int n_contributors_lower = coef_nc.get_dimension_size("contributors_lower");
        const int n_contributors_upper = coef_nc.get_dimension_size("contributors_upper");

        // Read gas names.
        Array<std::string,1> gas_names(
                get_variable_string("gas_names", {n_absorbers}, coef_nc, n_char, true), {n_absorbers});

        Array<int,3> key_species(
                coef_nc.get_variable<int>("key_species", {n_bnds, n_layers, 2}),
                {2, n_layers, n_bnds});
        Array<Float,2> band_lims(coef_nc.get_variable<Float>("bnd_limits_wavenumber", {n_bnds, 2}), {2, n_bnds});
        Array<int,2> band2gpt(coef_nc.get_variable<int>("bnd_limits_gpt", {n_bnds, 2}), {2, n_bnds});
        Array<Float,1> press_ref(coef_nc.get_variable<Float>("press_ref", {n_press}), {n_press});
        Array<Float,1> temp_ref(coef_nc.get_variable<Float>("temp_ref", {n_temps}), {n_temps});

        Float temp_ref_p = coef_nc.get_variable<Float>("absorption_coefficient_ref_P");
        Float temp_ref_t = coef_nc.get_variable<Float>("absorption_coefficient_ref_T");
        Float press_ref_trop = coef_nc.get_variable<Float>("press_ref_trop");

        Array<Float,3> kminor_lower(
                coef_nc.get_variable<Float>("kminor_lower", {n_temps, n_mixingfracs, n_contributors_lower}),
                {n_contributors_lower, n_mixingfracs, n_temps});
        Array<Float,3> kminor_upper(
                coef_nc.get_variable<Float>("kminor_upper", {n_temps, n_mixingfracs, n_contributors_upper}),
                {n_contributors_upper, n_mixingfracs, n_temps});

        Array<std::string,1> gas_minor(get_variable_string("gas_minor", {n_minorabsorbers}, coef_nc, n_char),
                                       {n_minorabsorbers});

        Array<std::string,1> identifier_minor(
                get_variable_string("identifier_minor", {n_minorabsorbers}, coef_nc, n_char), {n_minorabsorbers});

        Array<std::string,1> minor_gases_lower(
                get_variable_string("minor_gases_lower", {n_minor_absorber_intervals_lower}, coef_nc, n_char),
                {n_minor_absorber_intervals_lower});
        Array<std::string,1> minor_gases_upper(
                get_variable_string("minor_gases_upper", {n_minor_absorber_intervals_upper}, coef_nc, n_char),
                {n_minor_absorber_intervals_upper});

        Array<int,2> minor_limits_gpt_lower(
                coef_nc.get_variable<int>("minor_limits_gpt_lower", {n_minor_absorber_intervals_lower, n_pairs}),
                {n_pairs, n_minor_absorber_intervals_lower});
        Array<int,2> minor_limits_gpt_upper(
                coef_nc.get_variable<int>("minor_limits_gpt_upper", {n_minor_absorber_intervals_upper, n_pairs}),
                {n_pairs, n_minor_absorber_intervals_upper});

        Array<Bool,1> minor_scales_with_density_lower(
                coef_nc.get_variable<Bool>("minor_scales_with_density_lower", {n_minor_absorber_intervals_lower}),
                {n_minor_absorber_intervals_lower});
        Array<Bool,1> minor_scales_with_density_upper(
                coef_nc.get_variable<Bool>("minor_scales_with_density_upper", {n_minor_absorber_intervals_upper}),
                {n_minor_absorber_intervals_upper});

        Array<Bool,1> scale_by_complement_lower(
                coef_nc.get_variable<Bool>("scale_by_complement_lower", {n_minor_absorber_intervals_lower}),
                {n_minor_absorber_intervals_lower});
        Array<Bool,1> scale_by_complement_upper(
                coef_nc.get_variable<Bool>("scale_by_complement_upper", {n_minor_absorber_intervals_upper}),
                {n_minor_absorber_intervals_upper});

        Array<std::string,1> scaling_gas_lower(
                get_variable_string("scaling_gas_lower", {n_minor_absorber_intervals_lower}, coef_nc, n_char),
                {n_minor_absorber_intervals_lower});
        Array<std::string,1> scaling_gas_upper(
                get_variable_string("scaling_gas_upper", {n_minor_absorber_intervals_upper}, coef_nc, n_char),
                {n_minor_absorber_intervals_upper});

        Array<int,1> kminor_start_lower(
                coef_nc.get_variable<int>("kminor_start_lower", {n_minor_absorber_intervals_lower}),
                {n_minor_absorber_intervals_lower});
        Array<int,1> kminor_start_upper(
                coef_nc.get_variable<int>("kminor_start_upper", {n_minor_absorber_intervals_upper}),
                {n_minor_absorber_intervals_upper});

        Array<Float,3> vmr_ref(
                coef_nc.get_variable<Float>("vmr_ref", {n_temps, n_extabsorbers, n_layers}),
                {n_layers, n_extabsorbers, n_temps});

        Array<Float,4> kmajor(
                coef_nc.get_variable<Float>("kmajor", {n_temps, n_press+1, n_mixingfracs, n_gpts}),
                {n_gpts, n_mixingfracs, n_press+1, n_temps});

        // Keep the size at zero, if it does not exist.
        Array<Float,3> rayl_lower;
        Array<Float,3> rayl_upper;

        if (coef_nc.variable_exists("rayl_lower"))
        {
            rayl_lower.set_dims({n_gpts, n_mixingfracs, n_temps});
            rayl_upper.set_dims({n_gpts, n_mixingfracs, n_temps});
            rayl_lower = coef_nc.get_variable<Float>("rayl_lower", {n_temps, n_mixingfracs, n_gpts});
            rayl_upper = coef_nc.get_variable<Float>("rayl_upper", {n_temps, n_mixingfracs, n_gpts});
        }

        // Is it really LW if so read these variables as well.
        if (coef_nc.variable_exists("totplnk"))
        {
            int n_internal_sourcetemps = coef_nc.get_dimension_size("temperature_Planck");

            Array<Float,2> totplnk(
                    coef_nc.get_variable<Float>( "totplnk", {n_bnds, n_internal_sourcetemps}),
                    {n_internal_sourcetemps, n_bnds});
            Array<Float,4> planck_frac(
                    coef_nc.get_variable<Float>("plank_fraction", {n_temps, n_press+1, n_mixingfracs, n_gpts}),
                    {n_gpts, n_mixingfracs, n_press+1, n_temps});

            // Construct the k-distribution.
            return Gas_optics_rrtmgp_rt(
                    gas_concs,
                    gas_names,
                    key_species,
                    band2gpt,
                    band_lims,
                    press_ref,
                    press_ref_trop,
                    temp_ref,
                    temp_ref_p,
                    temp_ref_t,
                    vmr_ref,
                    kmajor,
                    kminor_lower,
                    kminor_upper,
                    gas_minor,
                    identifier_minor,
                    minor_gases_lower,
                    minor_gases_upper,
                    minor_limits_gpt_lower,
                    minor_limits_gpt_upper,
                    minor_scales_with_density_lower,
                    minor_scales_with_density_upper,
                    scaling_gas_lower,
                    scaling_gas_upper,
                    scale_by_complement_lower,
                    scale_by_complement_upper,
                    kminor_start_lower,
                    kminor_start_upper,
                    totplnk,
                    planck_frac,
                    rayl_lower,
                    rayl_upper);
        }
        else
        {
            Array<Float,1> solar_src_quiet(
                    coef_nc.get_variable<Float>("solar_source_quiet", {n_gpts}), {n_gpts});
            Array<Float,1> solar_src_facular(
                    coef_nc.get_variable<Float>("solar_source_facular", {n_gpts}), {n_gpts});
            Array<Float,1> solar_src_sunspot(
                    coef_nc.get_variable<Float>("solar_source_sunspot", {n_gpts}), {n_gpts});

            Float tsi = coef_nc.get_variable<Float>("tsi_default");
            Float mg_index = coef_nc.get_variable<Float>("mg_default");
            Float sb_index = coef_nc.get_variable<Float>("sb_default");

            return Gas_optics_rrtmgp_rt(
                    gas_concs,
                    gas_names,
                    key_species,
                    band2gpt,
                    band_lims,
                    press_ref,
                    press_ref_trop,
                    temp_ref,
                    temp_ref_p,
                    temp_ref_t,
                    vmr_ref,
                    kmajor,
                    kminor_lower,
                    kminor_upper,
                    gas_minor,
                    identifier_minor,
                    minor_gases_lower,
                    minor_gases_upper,
                    minor_limits_gpt_lower,
                    minor_limits_gpt_upper,
                    minor_scales_with_density_lower,
                    minor_scales_with_density_upper,
                    scaling_gas_lower,
                    scaling_gas_upper,
                    scale_by_complement_lower,
                    scale_by_complement_upper,
                    kminor_start_lower,
                    kminor_start_upper,
                    solar_src_quiet,
                    solar_src_facular,
                    solar_src_sunspot,
                    tsi,
                    mg_index,
                    sb_index,
                    rayl_lower,
                    rayl_upper);
        }
        // End reading of k-distribution.
    }

    Cloud_optics_rt load_and_init_cloud_optics_rt(
            Master& master,
            const std::string& coef_file)
    {
        // READ THE COEFFICIENTS FOR THE OPTICAL SOLVER.
        Netcdf_file coef_nc(master, coef_file, Netcdf_mode::Read);

        // Read look-up table coefficient dimensions
        int n_band     = coef_nc.get_dimension_size("nband");
        int n_rghice   = coef_nc.get_dimension_size("nrghice");
        int n_size_liq = coef_nc.get_dimension_size("nsize_liq");
        int n_size_ice = coef_nc.get_dimension_size("nsize_ice");

        Array<Float,2> band_lims_wvn(coef_nc.get_variable<Float>("bnd_limits_wavenumber", {n_band, 2}), {2, n_band});

        // Read look-up table constants.
        Float radliq_lwr = coef_nc.get_variable<Float>("radliq_lwr");
        Float radliq_upr = coef_nc.get_variable<Float>("radliq_upr");
        Float radliq_fac = coef_nc.get_variable<Float>("radliq_fac");

        Float radice_lwr = coef_nc.get_variable<Float>("radice_lwr");
        Float radice_upr = coef_nc.get_variable<Float>("radice_upr");
        Float radice_fac = coef_nc.get_variable<Float>("radice_fac");

        Array<Float,2> lut_extliq(
                coef_nc.get_variable<Float>("lut_extliq", {n_band, n_size_liq}), {n_size_liq, n_band});
        Array<Float,2> lut_ssaliq(
                coef_nc.get_variable<Float>("lut_ssaliq", {n_band, n_size_liq}), {n_size_liq, n_band});
        Array<Float,2> lut_asyliq(
                coef_nc.get_variable<Float>("lut_asyliq", {n_band, n_size_liq}), {n_size_liq, n_band});

        Array<Float,3> lut_extice(
                coef_nc.get_variable<Float>("lut_extice", {n_rghice, n_band, n_size_ice}), {n_size_ice, n_band, n_rghice});
        Array<Float,3> lut_ssaice(
                coef_nc.get_variable<Float>("lut_ssaice", {n_rghice, n_band, n_size_ice}), {n_size_ice, n_band, n_rghice});
        Array<Float,3> lut_asyice(
                coef_nc.get_variable<Float>("lut_asyice", {n_rghice, n_band, n_size_ice}), {n_size_ice, n_band, n_rghice});

        return Cloud_optics_rt(
                band_lims_wvn,
                radliq_lwr, radliq_upr, radliq_fac,
                radice_lwr, radice_upr, radice_fac,
                lut_extliq, lut_ssaliq, lut_asyliq,
                lut_extice, lut_ssaice, lut_asyice);
    }

    Aerosol_optics_rt load_and_init_aerosol_optics_rt(
            Master& master,
            const std::string& coef_file)
    {
        // READ THE COEFFICIENTS FOR THE OPTICAL SOLVER.
        Netcdf_file coef_nc(master, coef_file, Netcdf_mode::Read);

        // Read look-up table coefficient dimensions
        int n_band     = coef_nc.get_dimension_size("band_sw");
        int n_hum      = coef_nc.get_dimension_size("relative_humidity");
        int n_philic = coef_nc.get_dimension_size("hydrophilic");
        int n_phobic = coef_nc.get_dimension_size("hydrophobic");

        Array<Float,2> band_lims_wvn({2, n_band});

        Array<Float,2> mext_phobic(
                coef_nc.get_variable<Float>("mass_ext_sw_hydrophobic", {n_phobic, n_band}), {n_band, n_phobic});
        Array<Float,2> ssa_phobic(
                coef_nc.get_variable<Float>("ssa_sw_hydrophobic", {n_phobic, n_band}), {n_band, n_phobic});
        Array<Float,2> g_phobic(
                coef_nc.get_variable<Float>("asymmetry_sw_hydrophobic", {n_phobic, n_band}), {n_band, n_phobic});

        Array<Float,3> mext_philic(
                coef_nc.get_variable<Float>("mass_ext_sw_hydrophilic", {n_philic, n_hum, n_band}), {n_band, n_hum, n_philic});
        Array<Float,3> ssa_philic(
                coef_nc.get_variable<Float>("ssa_sw_hydrophilic", {n_philic, n_hum, n_band}), {n_band, n_hum, n_philic});
        Array<Float,3> g_philic(
                coef_nc.get_variable<Float>("asymmetry_sw_hydrophilic", {n_philic, n_hum, n_band}), {n_band, n_hum, n_philic});

        Array<Float,1> rh_upper(
                coef_nc.get_variable<Float>("relative_humidity2", {n_hum}), {n_hum});

        return Aerosol_optics_rt(
                band_lims_wvn, rh_upper,
                mext_phobic, ssa_phobic, g_phobic,
                mext_philic, ssa_philic, g_philic);
    }

    void configure_memory_pool(int nlays, int ncols, int nchunks, int ngpts, int nbnds)
    {
        #ifdef RTE_RRTMGP_GPU_MEMPOOL_OWN
        /* Heuristic way to set up memory pool queues */
        std::map<std::size_t, std::size_t> pool_queues = {
            {64, 20},
            {128, 20},
            {256, 10},
            {512, 10},
            {1024, 5},
            {2048, 5},
            {nchunks * ngpts * sizeof(Float), 16},
            {nchunks * nbnds * sizeof(Float), 16},
            {(nlays + 1) * ncols * sizeof(Float), 14},
            {(nlays + 1) * nchunks * sizeof(Float), 10},
            {(nlays + 1) * nchunks * nbnds * sizeof(Float), 4},
            {(nlays + 1) * nchunks * ngpts * sizeof(int)/2, 6},
            {(nlays + 1) * nchunks * ngpts * sizeof(Float), 18}
        };

        Memory_pool_gpu::init_instance(pool_queues);
        #endif
    }
}

#ifdef USECUDA
template<typename TF>
Float Radiation_rrtmgp_rt<TF>::calc_max_nogc(
            const Float* const restrict fld,
            const int itot, const int jtot, const int ktot)
{
    using namespace Tools_g;

    const Float scalefac = 1.;
    Float max_value;

    auto tmp = fields.get_tmp_g();
    //reduce_interior<TF>(
    //    fld, tmp->fld_g, gd.itot, gd.istart, gd.iend, gd.jtot,
    //    gd.jstart, gd.jend, gd.kcells, 0, gd.icells, gd.ijcells, Sum_type);

    // Reduce 3D field excluding ghost cells and padding to jtot*ktot values
    reduce_interior<Float>(fld, tmp->fld_g, itot, 0, itot, jtot, 0, jtot, ktot, 0, itot, itot*jtot, Max_type);
    // Reduce jtot*ktot to ktot values
    reduce_all<Float>     (tmp->fld_g, &tmp->fld_g[jtot*ktot], jtot*ktot, ktot, jtot, Max_type, scalefac);
    // Reduce ktot values to a single value
    reduce_all<Float>     (&tmp->fld_g[jtot*ktot], tmp->fld_g, ktot, 1, ktot, Max_type, scalefac);
    // Copy back result from GPU
    cuda_safe_call(cudaMemcpy(&max_value, tmp->fld_g, sizeof(Float), cudaMemcpyDeviceToHost));

    fields.release_tmp_g(tmp);

    return max_value;
}
#endif

#ifdef USECUDA
template<typename TF>
void Radiation_rrtmgp_rt<TF>::prepare_device()
{
    auto& gd = grid.get_grid_data();

    // Set the memory pool.
    int ngpt_pool = 0;
    int nbnd_pool = 0;

    if (sw_longwave)
    {
        Netcdf_file coef_nc_lw(master, "coefficients_lw.nc", Netcdf_mode::Read);
        nbnd_pool = std::max(coef_nc_lw.get_dimension_size("bnd"), nbnd_pool);
        ngpt_pool = std::max(coef_nc_lw.get_dimension_size("gpt"), ngpt_pool);
    }

    if (sw_shortwave)
    {
        Netcdf_file coef_nc_sw(master, "coefficients_sw.nc", Netcdf_mode::Read);
        nbnd_pool = std::max(coef_nc_sw.get_dimension_size("bnd"), nbnd_pool);
        ngpt_pool = std::max(coef_nc_sw.get_dimension_size("gpt"), ngpt_pool);
    }

    configure_memory_pool(gd.ktot, gd.imax*gd.jmax, 512, ngpt_pool, nbnd_pool);

    // Transfer the surface properties to the GPU
    emis_sfc_g = emis_sfc;
    sfc_alb_dir_g = sfc_alb_dir;
    sfc_alb_dif_g = sfc_alb_dif;

    // Initialize the pointers.
    this->gas_concs_gpu = std::make_unique<Gas_concs_gpu>(gas_concs);
    this->aerosol_concs_gpu = std::make_unique<Aerosol_concs_gpu>(aerosol_concs);

    const int nlaysize  = gd.ktot*sizeof(TF);
    for (auto& it : gaslist)
    {
        gasprofs_g.emplace(it, nullptr);
        cuda_safe_call(cudaMalloc(&gasprofs_g.at(it), nlaysize));
        cuda_safe_call(cudaMemcpy(gasprofs_g.at(it), gasprofs.at(it).data(), nlaysize, cudaMemcpyHostToDevice));
    }

    if (sw_longwave)
    {
        this->kdist_lw_gpu = std::make_unique<Gas_optics_rrtmgp_gpu>(
                load_and_init_gas_optics(master, *gas_concs_gpu, "coefficients_lw.nc"));

        this->cloud_lw_gpu = std::make_unique<Cloud_optics_gpu>(
                load_and_init_cloud_optics(master, "cloud_coefficients_lw.nc"));

        const int nsfcsize = gd.ijcells*sizeof(Float);
        cuda_safe_call(cudaMalloc(&lw_flux_dn_sfc_g, nsfcsize));
        cuda_safe_call(cudaMalloc(&lw_flux_up_sfc_g, nsfcsize));

        const int ncolgptsize = n_col*kdist_lw_gpu->get_ngpt()*sizeof(Float);
        cuda_safe_call(cudaMalloc(&lw_flux_dn_inc_g, ncolgptsize));

        cuda_safe_call(cudaMemcpy(lw_flux_dn_inc_g, lw_flux_dn_inc.ptr(), ncolgptsize, cudaMemcpyHostToDevice));
    }

    if (sw_shortwave)
    {
        this->kdist_sw_gpu = std::make_unique<Gas_optics_rrtmgp_gpu>(
                load_and_init_gas_optics(master, *gas_concs_gpu, "coefficients_sw.nc"));

        this->cloud_sw_gpu = std::make_unique<Cloud_optics_gpu>(
                load_and_init_cloud_optics(master, "cloud_coefficients_sw.nc"));

        if (sw_aerosol)
        {
            this->aerosol_sw_gpu = std::make_unique<Aerosol_optics_gpu>(
                    load_and_init_aerosol_optics(master, "aerosol_optics.nc"));
            cuda_safe_call(cudaMalloc(&aod550_g, gd.imax*gd.jmax*sizeof(Float)));
        }
        this->kdist_sw_rt = std::make_unique<Gas_optics_rrtmgp_rt>(
                load_and_init_gas_optics_rt(master, *gas_concs_gpu, "coefficients_sw.nc"));

        this->cloud_sw_rt = std::make_unique<Cloud_optics_rt>(
                load_and_init_cloud_optics_rt(master, "cloud_coefficients_sw.nc"));

        if (sw_aerosol)
            this->aerosol_sw_rt = std::make_unique<Aerosol_optics_rt>(
                    load_and_init_aerosol_optics_rt(master, "aerosol_optics.nc"));

        const int nsfcsize = gd.ijcells*sizeof(Float);
        cuda_safe_call(cudaMalloc(&sw_flux_dn_sfc_g, nsfcsize));
        cuda_safe_call(cudaMalloc(&sw_flux_up_sfc_g, nsfcsize));

        cuda_safe_call(cudaMalloc(&sw_flux_sfc_dir_rt_g, nsfcsize));
        cuda_safe_call(cudaMalloc(&sw_flux_sfc_dif_rt_g, nsfcsize));
        cuda_safe_call(cudaMalloc(&sw_flux_sfc_up_rt_g, nsfcsize));
        cuda_safe_call(cudaMalloc(&sw_flux_tod_dn_rt_g, nsfcsize));
        cuda_safe_call(cudaMalloc(&sw_flux_tod_up_rt_g, nsfcsize));

        const int ncolgptsize = n_col*kdist_sw_rt->get_ngpt()*sizeof(Float);
        cuda_safe_call(cudaMalloc(&sw_flux_dn_dir_inc_g, ncolgptsize));
        cuda_safe_call(cudaMalloc(&sw_flux_dn_dif_inc_g, ncolgptsize));

        cuda_safe_call(cudaMemcpy(sw_flux_dn_dir_inc_g, sw_flux_dn_dir_inc.ptr(), ncolgptsize, cudaMemcpyHostToDevice));
        cuda_safe_call(cudaMemcpy(sw_flux_dn_dif_inc_g, sw_flux_dn_dif_inc.ptr(), ncolgptsize, cudaMemcpyHostToDevice));
    }
}
#endif


#ifdef USECUDA
template<typename TF>
void Radiation_rrtmgp_rt<TF>::exec_longwave(
        Thermo<TF>& thermo, Microphys<TF>& microphys, Timeloop<TF>& timeloop, Stats<TF>& stats,
        Array_gpu<Float,2>& flux_up, Array_gpu<Float,2>& flux_dn, Array_gpu<Float,2>& flux_net,
        const Array_gpu<Float,2>& t_lay, const Array_gpu<Float,2>& t_lev, const Array_gpu<Float,1>& t_sfc,
        const Array_gpu<Float,2>& h2o, const Array_gpu<Float,2>& clwp, const Array_gpu<Float,2>& ciwp,
        const bool compute_clouds)
{
    constexpr int n_col_block = 1024;

    auto& gd = grid.get_grid_data();

    const int n_col = gd.imax*gd.jmax;
    const int n_lay = gd.ktot;
    const int n_lev = gd.ktot+1;

    const int n_blocks = n_col / n_col_block;
    const int n_col_block_residual = n_col % n_col_block;

    const int n_gpt = this->kdist_lw_gpu->get_ngpt();
    const int n_bnd = this->kdist_lw_gpu->get_nband();

    const Bool top_at_1 = 0;

    // Define the pointers for the subsetting.
    std::unique_ptr<Optical_props_arry_gpu> optical_props_subset =
            std::make_unique<Optical_props_1scl_gpu>(n_col_block, n_lay, *kdist_lw_gpu);
    std::unique_ptr<Source_func_lw_gpu> sources_subset =
            std::make_unique<Source_func_lw_gpu>(n_col_block, n_lay, *kdist_lw_gpu);
    std::unique_ptr<Optical_props_1scl_gpu> cloud_optical_props_subset =
            std::make_unique<Optical_props_1scl_gpu>(n_col_block, n_lay, *cloud_lw_gpu);

    std::unique_ptr<Optical_props_arry_gpu> optical_props_residual =
            std::make_unique<Optical_props_1scl_gpu>(n_col_block_residual, n_lay, *kdist_lw_gpu);
    std::unique_ptr<Source_func_lw_gpu> sources_residual =
            std::make_unique<Source_func_lw_gpu>(n_col_block_residual, n_lay, *kdist_lw_gpu);
    std::unique_ptr<Optical_props_1scl_gpu> cloud_optical_props_residual =
            std::make_unique<Optical_props_1scl_gpu>(n_col_block_residual, n_lay, *cloud_lw_gpu);

    // Make view to the TOD flux pointers
    auto lw_flux_dn_inc_local = Array_gpu<Float,2>(lw_flux_dn_inc_g, {1, n_gpt});

    // Make views to the base state pointer.
    auto p_lay = Array_gpu<Float,2>(thermo.get_basestate_fld_g("pref") + gd.kstart, {1, n_lay});
    auto p_lev = Array_gpu<Float,2>(thermo.get_basestate_fld_g("prefh") + gd.kstart, {1, n_lev});

    gas_concs_gpu->set_vmr("h2o", h2o);

    // CvH: This can be done better: we now allocate a complete array.
    Array_gpu<Float,2> col_dry({n_col, n_lay});
    Gas_optics_rrtmgp_gpu::get_col_dry(col_dry, gas_concs_gpu->get_vmr("h2o"), p_lev.subset({{ {1, n_col}, {1, n_lev} }}));

    // Constants for computation of liquid and ice droplet effective radius
    const Float sig_g = 1.34;
    const Float fac = std::exp(std::log(sig_g)*std::log(sig_g)); // no conversion to micron yet.

    const TF Nc0 = microphys.get_Nc0();
    const TF Ni0 = microphys.get_Ni0();

    const Float four_third_pi_N0_rho_w = (4./3.)*M_PI*Nc0*Constants::rho_w<Float>;
    const Float four_third_pi_N0_rho_i = (4./3.)*M_PI*Ni0*Constants::rho_i<Float>;

    const int block_col = 16;
    const int block_lay = 16;
    const int grid_col  = n_col_block/block_col + (n_col_block%block_col > 0);
    const int grid_lay  = n_lay/block_lay + (n_lay%block_lay > 0);

    dim3 gridGPU_re (grid_col, grid_lay, 1);
    dim3 blockGPU_re (block_col, block_lay, 1);

    // Lambda function for solving optical properties subset.
    auto call_kernels = [&](
            const int col_s_in, const int col_e_in,
            std::unique_ptr<Optical_props_arry_gpu>& optical_props_subset_in,
            std::unique_ptr<Optical_props_1scl_gpu>& cloud_optical_props_subset_in,
            Source_func_lw_gpu& sources_subset_in,
            const Array_gpu<Float,2>& emis_sfc_subset_in,
            const Array_gpu<Float,2>& lw_flux_dn_inc_subset_in,
            Fluxes_broadband_gpu& fluxes,
            Fluxes_broadband_gpu& bnd_fluxes)
    {
        const int n_col_in = col_e_in - col_s_in + 1;
        Gas_concs_gpu gas_concs_subset(*gas_concs_gpu, col_s_in, n_col_in);

        auto p_lev_subset = p_lev.subset({{ {col_s_in, col_e_in}, {1, n_lev} }});

        kdist_lw_gpu->gas_optics(
                p_lay.subset({{ {col_s_in, col_e_in}, {1, n_lay} }}),
                p_lev_subset,
                t_lay.subset({{ {col_s_in, col_e_in}, {1, n_lay} }}),
                t_sfc.subset({{ {col_s_in, col_e_in} }}),
                gas_concs_subset,
                optical_props_subset_in,
                sources_subset_in,
                col_dry.subset({{ {col_s_in, col_e_in}, {1, n_lay} }}),
                t_lev.subset({{ {col_s_in, col_e_in}, {1, n_lev} }}) );


        if (compute_clouds)
        {
            auto clwp_subset = clwp.subset({{ {col_s_in, col_e_in}, {1, n_lay} }});
            auto ciwp_subset = ciwp.subset({{ {col_s_in, col_e_in}, {1, n_lay} }});
            Array_gpu<Float,2> rel({n_col_in, n_lay});
            Array_gpu<Float,2> rei({n_col_in, n_lay});

            effective_radius_and_ciwp_to_gm2<<<gridGPU_re, blockGPU_re>>>(
                    rel.ptr(), rei.ptr(),
                    clwp_subset.ptr(), ciwp_subset.ptr(),
                    gd.dz_g,
                    n_col_in, n_lay, gd.kstart,
                    four_third_pi_N0_rho_w, four_third_pi_N0_rho_i, fac);

            cloud_lw_gpu->cloud_optics(
                    clwp_subset,
                    ciwp_subset,
                    rel,
                    rei,
                    *cloud_optical_props_subset_in);

            // Add the cloud optical props to the gas optical properties.
            add_to(
                    dynamic_cast<Optical_props_1scl_gpu&>(*optical_props_subset_in),
                    dynamic_cast<Optical_props_1scl_gpu&>(*cloud_optical_props_subset_in));
        }

        Array_gpu<Float,3> gpt_flux_up({n_col_in, n_lev, n_gpt});
        Array_gpu<Float,3> gpt_flux_dn({n_col_in, n_lev, n_gpt});

        constexpr int n_ang = 1;

        rte_lw_gpu.rte_lw(
                optical_props_subset_in,
                top_at_1,
                sources_subset_in,
                emis_sfc_subset_in,
                lw_flux_dn_inc_subset_in,
                gpt_flux_up,
                gpt_flux_dn,
                n_ang);

        fluxes.reduce(gpt_flux_up, gpt_flux_dn, optical_props_subset_in, top_at_1);

        // Copy the data to the output.
        Subset_kernels_cuda::get_from_subset(
                n_col, n_lev, n_col_in, col_s_in, flux_up.ptr(), flux_dn.ptr(), flux_net.ptr(),
                fluxes.get_flux_up().ptr(), fluxes.get_flux_dn().ptr(), fluxes.get_flux_net().ptr());
    };

    for (int b=1; b<=n_blocks; ++b)
    {
        const int col_s = (b-1) * n_col_block + 1;
        const int col_e =  b    * n_col_block;

        Array_gpu<Float,2> emis_sfc_subset = emis_sfc_g.subset({{ {1, n_bnd}, {col_s, col_e} }});
        Array_gpu<Float,2> lw_flux_dn_inc_subset = lw_flux_dn_inc_local.subset({{ {col_s, col_e}, {1, n_gpt} }});

        std::unique_ptr<Fluxes_broadband_gpu> fluxes_subset =
                std::make_unique<Fluxes_broadband_gpu>(n_col_block, n_lev);
        std::unique_ptr<Fluxes_broadband_gpu> bnd_fluxes_subset =
                std::make_unique<Fluxes_byband_gpu>(n_col_block, n_lev, n_bnd);

        call_kernels(
                col_s, col_e,
                optical_props_subset,
                cloud_optical_props_subset,
                *sources_subset,
                emis_sfc_subset,
                lw_flux_dn_inc_subset,
                *fluxes_subset,
                *bnd_fluxes_subset);
    }

    if (n_col_block_residual > 0)
    {
        const int col_s = n_col - n_col_block_residual + 1;
        const int col_e = n_col;

        Array_gpu<Float,2> emis_sfc_residual = emis_sfc_g.subset({{ {1, n_bnd}, {col_s, col_e} }});
        Array_gpu<Float,2> lw_flux_dn_inc_residual = lw_flux_dn_inc_local.subset({{ {col_s, col_e}, {1, n_gpt} }});

        std::unique_ptr<Fluxes_broadband_gpu> fluxes_residual =
                std::make_unique<Fluxes_broadband_gpu>(n_col_block_residual, n_lev);
        std::unique_ptr<Fluxes_broadband_gpu> bnd_fluxes_residual =
                std::make_unique<Fluxes_byband_gpu>(n_col_block_residual, n_lev, n_bnd);

        call_kernels(
                col_s, col_e,
                optical_props_residual,
                cloud_optical_props_residual,
                *sources_residual,
                emis_sfc_residual,
                lw_flux_dn_inc_residual,
                *fluxes_residual,
                *bnd_fluxes_residual);
    }
}
#endif

#ifdef USECUDA
template<typename TF>
void Radiation_rrtmgp_rt<TF>::exec_shortwave(
        Thermo<TF>& thermo, Microphys<TF>& microphys, Timeloop<TF>& timeloop, Stats<TF>& stats,
        Array_gpu<Float,2>& flux_up, Array_gpu<Float,2>& flux_dn, Array_gpu<Float,2>& flux_dn_dir, Array_gpu<Float,2>& flux_net,
        const Array_gpu<Float,2>& t_lay, const Array_gpu<Float,2>& t_lev,
        const Array_gpu<Float,2>& h2o, const Array_gpu<Float,2>& rh,
        const Array_gpu<Float,2>& clwp, const Array_gpu<Float,2>& ciwp,
        const bool compute_clouds)
{
    constexpr int n_col_block = 1024;

    auto& gd = grid.get_grid_data();

    const int n_col = gd.imax*gd.jmax;
    const int n_lay = gd.ktot;
    const int n_lev = gd.ktot+1;

    const int n_blocks = n_col / n_col_block;
    const int n_col_block_residual = n_col % n_col_block;

    const int n_gpt = this->kdist_sw_gpu->get_ngpt();
    const int n_bnd = this->kdist_sw_gpu->get_nband();

    const Bool top_at_1 = 0;
    const bool do_radiation_stats = timeloop.is_stats_step();

    // Define the pointers for the subsetting.
    std::unique_ptr<Optical_props_arry_gpu> optical_props_subset =
            std::make_unique<Optical_props_2str_gpu>(n_col_block, n_lay, *kdist_sw_gpu);
    std::unique_ptr<Optical_props_2str_gpu> cloud_optical_props_subset =
            std::make_unique<Optical_props_2str_gpu>(n_col_block, n_lay, *cloud_sw_gpu);
    std::unique_ptr<Optical_props_2str_gpu> aerosol_optical_props_subset;
    if (sw_aerosol)
        aerosol_optical_props_subset = std::make_unique<Optical_props_2str_gpu>(n_col_block, n_lay, *aerosol_sw_gpu);

    std::unique_ptr<Optical_props_arry_gpu> optical_props_residual =
            std::make_unique<Optical_props_2str_gpu>(n_col_block_residual, n_lay, *kdist_sw_gpu);
    std::unique_ptr<Optical_props_2str_gpu> cloud_optical_props_residual =
            std::make_unique<Optical_props_2str_gpu>(n_col_block_residual, n_lay, *cloud_sw_gpu);
    std::unique_ptr<Optical_props_2str_gpu> aerosol_optical_props_residual;
    if (sw_aerosol)
        aerosol_optical_props_residual = std::make_unique<Optical_props_2str_gpu>(n_col_block_residual, n_lay, *aerosol_sw_gpu);

    // Make views to the base state pointer.
    auto p_lay = Array_gpu<Float,2>(thermo.get_basestate_fld_g("pref") + gd.kstart, {1, n_lay});
    auto p_lev = Array_gpu<Float,2>(thermo.get_basestate_fld_g("prefh") + gd.kstart, {1, n_lev});

    // Make views to the TOD flux pointers
    auto sw_flux_dn_dir_inc_local = Array_gpu<Float,2>(sw_flux_dn_dir_inc_g, {1, n_gpt});
    auto sw_flux_dn_dif_inc_local = Array_gpu<Float,2>(sw_flux_dn_dif_inc_g, {1, n_gpt});

    // Create the boundary conditions
    Array<Float,1> mu0_cpu(std::vector<Float>(1, this->mu0), {1});
    Array_gpu<Float,1> mu0(mu0_cpu);

    gas_concs_gpu->set_vmr("h2o", h2o);

    // CvH: This can be done better: we now allocate a complete array.
    Array_gpu<Float,2> col_dry({n_col, n_lay});
    Gas_optics_rrtmgp_gpu::get_col_dry(col_dry, gas_concs_gpu->get_vmr("h2o"), p_lev.subset({{ {1, n_col}, {1, n_lev} }}));

    // Constants for computation of liquid and ice droplet effective radius
    const Float sig_g = 1.34;
    const Float fac = std::exp(std::log(sig_g)*std::log(sig_g)); // no conversion to micron yet.

    const TF Nc0 = microphys.get_Nc0();
    const TF Ni0 = microphys.get_Ni0();

    const Float four_third_pi_N0_rho_w = (4./3.)*M_PI*Nc0*Constants::rho_w<Float>;
    const Float four_third_pi_N0_rho_i = (4./3.)*M_PI*Ni0*Constants::rho_i<Float>;

    const int block_col = 16;
    const int block_lay = 16;
    const int grid_col  = n_col_block/block_col + (n_col_block%block_col > 0);
    const int grid_lay  = n_lay/block_lay + (n_lay%block_lay > 0);

    dim3 gridGPU_re (grid_col, grid_lay, 1);
    dim3 blockGPU_re (block_col, block_lay, 1);

    // Lambda function for solving optical properties subset.
    auto call_kernels = [&](
            const int col_s_in, const int col_e_in,
            std::unique_ptr<Optical_props_arry_gpu>& optical_props_subset_in,
            std::unique_ptr<Optical_props_2str_gpu>& cloud_optical_props_subset_in,
            std::unique_ptr<Optical_props_2str_gpu>& aerosol_optical_props_subset_in,
            const Array_gpu<Float,1>& mu0_subset_in,
            const Array_gpu<Float,2>& sw_flux_dn_dir_inc_subset_in,
            const Array_gpu<Float,2>& sfc_alb_dir_subset_in,
            const Array_gpu<Float,2>& sfc_alb_dif_subset_in,
            const Array_gpu<Float,2>& sw_flux_dn_dif_inc_subset_in,
            Fluxes_broadband_gpu& fluxes,
            Fluxes_broadband_gpu& bnd_fluxes)
    {
        const int n_col_in = col_e_in - col_s_in + 1;
        Gas_concs_gpu gas_concs_subset(*gas_concs_gpu, col_s_in, n_col_in);
        Array_gpu<Float,2> toa_src_dummy({n_col_in, n_gpt});

        auto p_lev_subset = p_lev.subset({{ {col_s_in, col_e_in}, {1, n_lev} }});
        kdist_sw_gpu->gas_optics(
                p_lay.subset({{ {col_s_in, col_e_in}, {1, n_lay} }}),
                p_lev_subset,
                t_lay.subset({{ {col_s_in, col_e_in}, {1, n_lay} }}),
                gas_concs_subset,
                optical_props_subset_in,
                toa_src_dummy,
                col_dry.subset({{ {col_s_in, col_e_in}, {1, n_lay} }}) );


        if (compute_clouds)
        {
            auto clwp_subset = clwp.subset({{ {col_s_in, col_e_in}, {1, n_lay} }});
            auto ciwp_subset = ciwp.subset({{ {col_s_in, col_e_in}, {1, n_lay} }});
            Array_gpu<Float,2> rel({n_col_in, n_lay});
            Array_gpu<Float,2> rei({n_col_in, n_lay});

            effective_radius_and_ciwp_to_gm2<<<gridGPU_re, blockGPU_re>>>(
                    rel.ptr(), rei.ptr(),
                    clwp_subset.ptr(), ciwp_subset.ptr(),
                    gd.dz_g,
                    n_col_in, n_lay, gd.kstart,
                    four_third_pi_N0_rho_w, four_third_pi_N0_rho_i, fac);

            cloud_sw_gpu->cloud_optics(
                    clwp_subset,
                    ciwp_subset,
                    rel,
                    rei,
                    *cloud_optical_props_subset_in);

            if (sw_delta_cloud)
                cloud_optical_props_subset_in->delta_scale();

            // Add the cloud optical props to the gas optical properties.
            add_to(
                    dynamic_cast<Optical_props_2str_gpu&>(*optical_props_subset_in),
                    dynamic_cast<Optical_props_2str_gpu&>(*cloud_optical_props_subset_in));
        }

        if (sw_aerosol)
        {
            Aerosol_concs_gpu aerosol_concs_subset(*aerosol_concs_gpu, col_s_in, n_col_in);
            aerosol_sw_gpu->aerosol_optics(
                    aerosol_concs_subset,
                    rh.subset({{ {col_s_in, col_e_in}, {1, n_lay} }}),
                    p_lev_subset,
                    *aerosol_optical_props_subset_in);

            if (sw_delta_aer)
                aerosol_optical_props_subset_in->delta_scale();

            // Add the cloud optical props to the gas optical properties.
            add_to(
                    dynamic_cast<Optical_props_2str_gpu&>(*optical_props_subset_in),
                    dynamic_cast<Optical_props_2str_gpu&>(*aerosol_optical_props_subset_in));

            if (do_radiation_stats)
                sum_tau(n_col_in, n_lay, col_s_in, aerosol_optical_props_subset_in->get_tau().ptr(), ibnd_550-1, aod550_g);
        }

        Array_gpu<Float,3> gpt_flux_up({n_col_in, n_lev, n_gpt});
        Array_gpu<Float,3> gpt_flux_dn({n_col_in, n_lev, n_gpt});
        Array_gpu<Float,3> gpt_flux_dn_dir({n_col_in, n_lev, n_gpt});

        rte_sw_gpu.rte_sw(
                optical_props_subset_in,
                top_at_1,
                mu0_subset_in,
                sw_flux_dn_dir_inc_subset_in,
                sfc_alb_dir_subset_in,
                sfc_alb_dif_subset_in,
                sw_flux_dn_dif_inc_subset_in,
                gpt_flux_up,
                gpt_flux_dn,
                gpt_flux_dn_dir);

        fluxes.reduce(gpt_flux_up, gpt_flux_dn, gpt_flux_dn_dir, optical_props_subset_in, top_at_1);

        // Copy the data to the output.
        Subset_kernels_cuda::get_from_subset(
                n_col, n_lev, n_col_in, col_s_in, flux_up.ptr(), flux_dn.ptr(), flux_dn_dir.ptr(), flux_net.ptr(),
                fluxes.get_flux_up().ptr(), fluxes.get_flux_dn().ptr(), fluxes.get_flux_dn_dir().ptr(), fluxes.get_flux_net().ptr());
    };

    if (sw_aerosol && do_radiation_stats)
    {
        const int nmemsize = gd.imax*gd.jmax * sizeof(TF);
        cuda_safe_call(cudaMemcpy(aod550.ptr(), aod550_g, nmemsize, cudaMemcpyDeviceToHost));
    }

    for (int b=1; b<=n_blocks; ++b)
    {
        const int col_s = (b-1) * n_col_block + 1;
        const int col_e =  b    * n_col_block;

        Array_gpu<Float,1> mu0_subset = mu0.subset({{ {col_s, col_e} }});
        Array_gpu<Float,2> sw_flux_dn_dir_inc_subset = sw_flux_dn_dir_inc_local.subset({{ {col_s, col_e}, {1, n_gpt} }});
        Array_gpu<Float,2> sfc_alb_dir_subset = sfc_alb_dir_g.subset({{ {1, n_bnd}, {col_s, col_e} }});
        Array_gpu<Float,2> sfc_alb_dif_subset = sfc_alb_dif_g.subset({{ {1, n_bnd}, {col_s, col_e} }});
        Array_gpu<Float,2> sw_flux_dn_dif_inc_subset = sw_flux_dn_dif_inc_local.subset({{ {col_s, col_e}, {1, n_gpt} }});

        std::unique_ptr<Fluxes_broadband_gpu> fluxes_subset =
                std::make_unique<Fluxes_broadband_gpu>(n_col_block, n_lev);
        std::unique_ptr<Fluxes_broadband_gpu> bnd_fluxes_subset =
                std::make_unique<Fluxes_byband_gpu>(n_col_block, n_lev, n_bnd);
        call_kernels(
                col_s, col_e,
                optical_props_subset,
                cloud_optical_props_subset,
                aerosol_optical_props_subset,
                mu0_subset,
                sw_flux_dn_dir_inc_subset,
                sfc_alb_dir_subset,
                sfc_alb_dif_subset,
                sw_flux_dn_dif_inc_subset,
                *fluxes_subset,
                *bnd_fluxes_subset);
    }

    if (n_col_block_residual > 0)
    {
        const int col_s = n_col - n_col_block_residual + 1;
        const int col_e = n_col;

        Array_gpu<Float,1> mu0_residual = mu0.subset({{ {col_s, col_e} }});
        Array_gpu<Float,2> sw_flux_dn_dir_inc_residual = sw_flux_dn_dir_inc_local.subset({{ {col_s, col_e}, {1, n_gpt} }});
        Array_gpu<Float,2> sfc_alb_dir_residual = sfc_alb_dir_g.subset({{ {1, n_bnd}, {col_s, col_e} }});
        Array_gpu<Float,2> sfc_alb_dif_residual = sfc_alb_dif_g.subset({{ {1, n_bnd}, {col_s, col_e} }});
        Array_gpu<Float,2> sw_flux_dn_dif_inc_residual = sw_flux_dn_dif_inc_local.subset({{ {col_s, col_e}, {1, n_gpt} }});

        std::unique_ptr<Fluxes_broadband_gpu> fluxes_residual =
                std::make_unique<Fluxes_broadband_gpu>(n_col_block_residual, n_lev);
        std::unique_ptr<Fluxes_broadband_gpu> bnd_fluxes_residual =
                std::make_unique<Fluxes_byband_gpu>(n_col_block_residual, n_lev, n_bnd);

        call_kernels(
                col_s, col_e,
                optical_props_residual,
                cloud_optical_props_residual,
                aerosol_optical_props_residual,
                mu0_residual,
                sw_flux_dn_dir_inc_residual,
                sfc_alb_dir_residual,
                sfc_alb_dif_residual,
                sw_flux_dn_dif_inc_residual,
                *fluxes_residual,
                *bnd_fluxes_residual);
    }
}
#endif

#ifdef USECUDA
template<typename TF>
void Radiation_rrtmgp_rt<TF>::exec_shortwave_rt(
        Thermo<TF>& thermo, Microphys<TF>& microphys, Timeloop<TF>& timeloop, Stats<TF>& stats,
        Array_gpu<Float,2>& flux_up, Array_gpu<Float,2>& flux_dn, Array_gpu<Float,2>& flux_dn_dir, Array_gpu<Float,2>& flux_net,
        Array_gpu<Float,2>& rt_flux_tod_dn, Array_gpu<Float,2>& rt_flux_tod_up, Array_gpu<Float,2>& rt_flux_sfc_dir, Array_gpu<Float,2>& rt_flux_sfc_dif,
        Array_gpu<Float,2>& rt_flux_sfc_up, Array_gpu<Float,3>& rt_flux_abs_dir, Array_gpu<Float,3>& rt_flux_abs_dif,
        const Array_gpu<Float,2>& t_lay, const Array_gpu<Float,2>& t_lev,
        const Array_gpu<Float,2>& h2o, const Array_gpu<Float,2>& rh,
        Array_gpu<Float,2>& clwp, Array_gpu<Float,2>& ciwp,
        const bool compute_clouds, const bool run_raytracer)
{
    auto& gd = grid.get_grid_data();

    const int n_col = gd.imax*gd.jmax;
    const int n_lay = gd.ktot;
    const int n_lev = gd.ktot+1;

    const int n_gpt = this->kdist_sw_rt->get_ngpt();
    const int n_bnd = this->kdist_sw_rt->get_nband();

    const Bool top_at_1 = 0;

    const Vector<int> grid_cells = {gd.imax, gd.jmax, gd.ktot};
    const Vector<Float> grid_d = {gd.dx, gd.dy, gd.dz[gd.kstart]};
    const Vector<int> kn_grid = {kngrid_i, kngrid_j, kngrid_k};

    // initiate flux & heating rate arrays to 0
    Gas_optics_rrtmgp_kernels_cuda_rt::zero_array(gd.jmax, gd.imax, rt_flux_tod_dn.ptr());
    Gas_optics_rrtmgp_kernels_cuda_rt::zero_array(gd.jmax, gd.imax, rt_flux_tod_up.ptr());
    Gas_optics_rrtmgp_kernels_cuda_rt::zero_array(gd.jmax, gd.imax, rt_flux_sfc_dir.ptr());
    Gas_optics_rrtmgp_kernels_cuda_rt::zero_array(gd.jmax, gd.imax, rt_flux_sfc_dif.ptr());
    Gas_optics_rrtmgp_kernels_cuda_rt::zero_array(gd.jmax, gd.imax, rt_flux_sfc_up.ptr());
    Gas_optics_rrtmgp_kernels_cuda_rt::zero_array(n_lay, gd.jmax, gd.imax, rt_flux_abs_dir.ptr());
    Gas_optics_rrtmgp_kernels_cuda_rt::zero_array(n_lay, gd.jmax, gd.imax, rt_flux_abs_dif.ptr());

    Gas_optics_rrtmgp_kernels_cuda_rt::zero_array(n_lev, gd.jmax, gd.imax, flux_up.ptr());
    Gas_optics_rrtmgp_kernels_cuda_rt::zero_array(n_lev, gd.jmax, gd.imax, flux_dn.ptr());
    Gas_optics_rrtmgp_kernels_cuda_rt::zero_array(n_lev, gd.jmax, gd.imax, flux_dn_dir.ptr());
    Gas_optics_rrtmgp_kernels_cuda_rt::zero_array(n_lev, gd.jmax, gd.imax, flux_net.ptr());


    // Define the pointers for the subsetting.
    std::unique_ptr<Optical_props_arry_rt> optical_props =
            std::make_unique<Optical_props_2str_rt>(n_col, n_lay, *kdist_sw_rt);
    std::unique_ptr<Optical_props_2str_rt> cloud_optical_props =
            std::make_unique<Optical_props_2str_rt>(n_col, n_lay, *cloud_sw_rt);
    std::unique_ptr<Optical_props_2str_rt> aerosol_optical_props;
    if (sw_aerosol)
        aerosol_optical_props = std::make_unique<Optical_props_2str_rt>(n_col, n_lay, *aerosol_sw_rt);
    else //initialise with cloud optics, pointer must exist here
        aerosol_optical_props = std::make_unique<Optical_props_2str_rt>(n_col, n_lay, *cloud_sw_rt);

    // Make views to the base state pointer.
    auto p_lay_tmp = Array_gpu<Float,2>(thermo.get_basestate_fld_g("pref") + gd.kstart, {1, n_lay});
    auto p_lev_tmp = Array_gpu<Float,2>(thermo.get_basestate_fld_g("prefh") + gd.kstart, {1, n_lev});

    // // Make TOD flux arrays
    Array_gpu<Float,1> sw_flux_dn_dir_inc_local({n_col});// = Array_gpu<Float,2>(sw_flux_dn_dir_inc_g, {1, n_gpt});
    Array_gpu<Float,1> sw_flux_dn_dif_inc_local({n_col});// = Array_gpu<Float,2>(sw_flux_dn_dif_inc_g, {1, n_gpt});

    // Create the boundary conditions
    Array<Float,1> mu0_cpu(std::vector<Float>(1, this->mu0), {1});
    Array_gpu<Float,1> mu0(mu0_cpu);

    gas_concs_gpu->set_vmr("h2o", h2o);

    // plev and play need column dimension
    auto p_lay = p_lay_tmp.subset({{ {1, n_col}, {1, n_lay} }});
    auto p_lev = p_lev_tmp.subset({{ {1, n_col}, {1, n_lev} }});

    // CvH: This can be done better: we now allocate a complete array.
    Array_gpu<Float,2> col_dry({n_col, n_lay});
    Gas_optics_rrtmgp_rt::get_col_dry(col_dry, gas_concs_gpu->get_vmr("h2o"), p_lev);

    // Array_gpu<Float,1> toa_src_dummy({n_col});

    // compute cloud eff radius and convert ice/liquid water path to g/m2
    Array_gpu<Float,2> rel;
    Array_gpu<Float,2> rei;

    if (compute_clouds)
    {
        // Constants for computation of liquid and ice droplet effective radius
        const Float sig_g = 1.34;
        const Float fac = std::exp(std::log(sig_g)*std::log(sig_g)); // no conversion to micron yet.

        const TF Nc0 = microphys.get_Nc0();
        const TF Ni0 = microphys.get_Ni0();

        const Float four_third_pi_N0_rho_w = (4./3.)*M_PI*Nc0*Constants::rho_w<Float>;
        const Float four_third_pi_N0_rho_i = (4./3.)*M_PI*Ni0*Constants::rho_i<Float>;

        const int block_col = 16;
        const int block_lay = 16;
        const int grid_col  = n_col/block_col + (n_col%block_col > 0);
        const int grid_lay  = n_lay/block_lay + (n_lay%block_lay > 0);

        dim3 gridGPU_re (grid_col, grid_lay, 1);
        dim3 blockGPU_re (block_col, block_lay, 1);

        rel.set_dims({n_col, n_lay});
        rei.set_dims({n_col, n_lay});

        effective_radius_and_ciwp_to_gm2<<<gridGPU_re, blockGPU_re>>>(
                rel.ptr(), rei.ptr(),
                clwp.ptr(), ciwp.ptr(),
                gd.dz_g,
                n_col, n_lay, gd.kstart,
                four_third_pi_N0_rho_w, four_third_pi_N0_rho_i, fac);
    }

    // main g-point loop
    const Array<int, 2>& band_limits_gpt(this->kdist_sw_rt->get_band_lims_gpoint());
    for (int igpt=1; igpt<=n_gpt; ++igpt)
    {
        int band = 0;
        for (int ibnd=1; ibnd<=n_bnd; ++ibnd)
        {
            if (igpt <= band_limits_gpt({2, ibnd}))
            {
                band = ibnd;
                break;
            }
        }

        /*
        kdist_sw_rt->gas_optics(
                igpt-1,
                p_lay,
                p_lev,
                t_lay,
                *gas_concs_gpu,
                optical_props,
                toa_src_dummy,
                col_dry);
                */

        // We loop over the gas optics, due to memory constraints
        constexpr int n_col_block = 1<<14; // 2^14

        auto gas_optics_subset = [&](
                const int col_s, const int col_e, const int n_col_subset,
                std::unique_ptr<Optical_props_arry_rt>& optical_props_subset, Array_gpu<Float,1>& toa_src_dummy)
        {
            Gas_concs_gpu gas_concs_subset(*gas_concs_gpu, col_s, n_col_subset);

            // Run the gas_optics on a subset.
            kdist_sw_rt->gas_optics(
                    igpt-1,
                    p_lay.subset({{ {col_s, col_e}, {1, n_lay} }}),
                    p_lev.subset({{ {col_s, col_e}, {1, n_lev} }}),
                    t_lay.subset({{ {col_s, col_e}, {1, n_lay} }}),
                    gas_concs_subset,
                    optical_props_subset,
                    toa_src_dummy,
                    col_dry.subset({{ {col_s, col_e}, {1, n_lay} }}));

            Subset_kernels_cuda::get_from_subset(
                    n_col, n_lay, n_col_subset, col_s,
                    optical_props->get_tau().ptr(), optical_props->get_ssa().ptr(), optical_props->get_g().ptr(),
                    optical_props_subset->get_tau().ptr(), optical_props_subset->get_ssa().ptr(), optical_props_subset->get_g().ptr());
        };

        const int n_blocks = n_col / n_col_block;
        const int n_col_residual = n_col % n_col_block;

        std::unique_ptr<Optical_props_arry_rt> optical_props_block =
                std::make_unique<Optical_props_2str_rt>(n_col_block, n_lay, *kdist_sw_rt);
        Array_gpu<Float,1> toa_src_block({n_col_block});

        for (int n=0; n<n_blocks; ++n)
        {
            const int col_s = n*n_col_block + 1;
            const int col_e = (n+1)*n_col_block;

            gas_optics_subset(col_s, col_e, n_col_block, optical_props_block, toa_src_block);
        }

        optical_props_block.reset();

        if (n_col_residual > 0)
        {
            std::unique_ptr<Optical_props_arry_rt> optical_props_residual =
                    std::make_unique<Optical_props_2str_rt>(n_col_residual, n_lay, *kdist_sw_rt);
            Array_gpu<Float,1> toa_src_residual({n_col_residual});

            const int col_s = n_blocks*n_col_block + 1;
            const int col_e = n_col;

            gas_optics_subset(col_s, col_e, n_col_residual, optical_props_residual, toa_src_residual);
        }

        if (compute_clouds)
        {
            cloud_sw_rt->cloud_optics(
                    band-1,
                    clwp,
                    ciwp,
                    rel,
                    rei,
                    *cloud_optical_props);

            if (sw_delta_cloud)
                cloud_optical_props->delta_scale();

            // Add the cloud optical props to the gas optical properties.
            add_to(
                    dynamic_cast<Optical_props_2str_rt&>(*optical_props),
                    dynamic_cast<Optical_props_2str_rt&>(*cloud_optical_props));
        }
        else
        {
            Gas_optics_rrtmgp_kernels_cuda_rt::zero_array(n_col, n_lay, cloud_optical_props->get_tau().ptr());
            Gas_optics_rrtmgp_kernels_cuda_rt::zero_array(n_col, n_lay, cloud_optical_props->get_ssa().ptr());
            Gas_optics_rrtmgp_kernels_cuda_rt::zero_array(n_col, n_lay, cloud_optical_props->get_g().ptr());
        }

        if (sw_aerosol)
        {
            aerosol_sw_rt->aerosol_optics(
                    band-1,
                    *aerosol_concs_gpu,
                    rh, p_lev,
                    *aerosol_optical_props);

            if (sw_delta_aer)
                aerosol_optical_props->delta_scale();

            // Add the cloud optical props to the gas optical properties.
            add_to(
                    dynamic_cast<Optical_props_2str_rt&>(*optical_props),
                    dynamic_cast<Optical_props_2str_rt&>(*aerosol_optical_props));
        }
        else
        {
            Gas_optics_rrtmgp_kernels_cuda_rt::zero_array(n_col, n_lay, aerosol_optical_props->get_tau().ptr());
            Gas_optics_rrtmgp_kernels_cuda_rt::zero_array(n_col, n_lay, aerosol_optical_props->get_ssa().ptr());
            Gas_optics_rrtmgp_kernels_cuda_rt::zero_array(n_col, n_lay, aerosol_optical_props->get_g().ptr());
        }

        std::unique_ptr<Fluxes_broadband_rt> fluxes =
                std::make_unique<Fluxes_broadband_rt>(gd.imax, gd.jmax, n_lev);

        sw_flux_dn_dir_inc_local.fill(sw_flux_dn_dir_inc({1, igpt}));
        sw_flux_dn_dif_inc_local.fill(sw_flux_dn_dif_inc({1, igpt}));

        rte_sw_rt.rte_sw(
                optical_props,
                top_at_1,
                mu0.subset({{ {1, n_col} }}),
                sw_flux_dn_dir_inc_local,
                sfc_alb_dir_g.subset({{ {band, band}, {1, n_col}} }),
                sfc_alb_dif_g.subset({{ {band, band}, {1, n_col}} }),
                sw_flux_dn_dif_inc_local,
                fluxes->get_flux_up(),
                fluxes->get_flux_dn(),
                fluxes->get_flux_dn_dir());

        fluxes->net_flux();

        Gpt_combine_kernels_cuda_rt::add_from_gpoint(
                  n_col, n_lev, flux_up.ptr(), flux_dn.ptr(), flux_dn_dir.ptr(), flux_net.ptr(),
                  fluxes->get_flux_up().ptr(), fluxes->get_flux_dn().ptr(), fluxes->get_flux_dn_dir().ptr(), fluxes->get_flux_net().ptr());


        // if we are here during night, it is just for tuning, no need to run ray tracer then
        if (!is_day(this->mu0))
            return;

        if (run_raytracer)
        {
            // CvH: this computation assumes that mu0 and azimuth are constant over the entire subset. Works for small LES only.
            Float zenith_angle = std::acos(mu0({1}));
            Float azimuth_angle = this->azimuth;

            Array_gpu<Float,2> mie_cdfs_sub;
            Array_gpu<Float,3> mie_angs_sub;

            const Int qrng_offset = Int(igpt - 1) + this->time_idx * Int(n_gpt);
            raytracer.trace_rays(
                    qrng_offset,
                    this->rays_per_pixel,
                    grid_cells, grid_d, kn_grid,
                    mie_cdfs_sub,
                    mie_angs_sub,
                    dynamic_cast<Optical_props_2str_rt&>(*optical_props).get_tau(),
                    dynamic_cast<Optical_props_2str_rt&>(*optical_props).get_ssa(),
                    dynamic_cast<Optical_props_2str_rt&>(*cloud_optical_props).get_tau(),
                    dynamic_cast<Optical_props_2str_rt&>(*cloud_optical_props).get_ssa(),
                    dynamic_cast<Optical_props_2str_rt&>(*cloud_optical_props).get_g(),
                    dynamic_cast<Optical_props_2str_rt&>(*aerosol_optical_props).get_tau(),
                    dynamic_cast<Optical_props_2str_rt&>(*aerosol_optical_props).get_ssa(),
                    dynamic_cast<Optical_props_2str_rt&>(*aerosol_optical_props).get_g(),
                    rel, sfc_alb_dir.subset({{ {band, band}, {1, n_col} }}), zenith_angle,
                    azimuth_angle,
                    sw_flux_dn_dir_inc({1,igpt}) * mu0({1}), sw_flux_dn_dif_inc({1,igpt}),
                    fluxes->get_flux_tod_dn(),
                    fluxes->get_flux_tod_up(),
                    fluxes->get_flux_sfc_dir(),
                    fluxes->get_flux_sfc_dif(),
                    fluxes->get_flux_sfc_up(),
                    fluxes->get_flux_abs_dir(),
                    fluxes->get_flux_abs_dif());

            Gpt_combine_kernels_cuda_rt::add_from_gpoint(
                      gd.imax, gd.jmax, rt_flux_tod_dn.ptr(), rt_flux_tod_up.ptr(), rt_flux_sfc_dir.ptr(), rt_flux_sfc_dif.ptr(), rt_flux_sfc_up.ptr(),
                      fluxes->get_flux_tod_dn().ptr(), fluxes->get_flux_tod_up().ptr(), fluxes->get_flux_sfc_dir().ptr(), fluxes->get_flux_sfc_dif().ptr(), fluxes->get_flux_sfc_up().ptr());

            Gpt_combine_kernels_cuda_rt::add_from_gpoint(
                      n_col, n_lay, rt_flux_abs_dir.ptr(), rt_flux_abs_dif.ptr(),
                      fluxes->get_flux_abs_dir().ptr(), fluxes->get_flux_abs_dif().ptr());

        }
    }
    this->time_idx += Int(1);
}
#endif

#ifdef USECUDA
template <typename TF>
void Radiation_rrtmgp_rt<TF>::exec(
        Thermo<TF>& thermo, double time, Timeloop<TF>& timeloop, Stats<TF>& stats,
<<<<<<< HEAD
        Aerosol<TF>& aerosol, Background<TF>& background)
=======
        Aerosol<TF>& aerosol, Background<TF>& background, Microphys<TF>& microphys)
>>>>>>> e6ea98fe
{
    auto& gd = grid.get_grid_data();

    const int blocki = gd.ithread_block;
    const int blockj = gd.jthread_block;
    const int gridi  = gd.imax/blocki + (gd.imax%blocki > 0);
    const int gridj  = gd.jmax/blockj + (gd.jmax%blockj > 0);

    dim3 gridGPU_3d (gridi, gridj, gd.kmax+1);
    dim3 blockGPU_3d(blocki, blockj, 1);
    dim3 gridGPU_2d (gridi, gridj, 1);
    dim3 blockGPU_2d(blocki, blockj, 1);

    const bool do_radiation = ((timeloop.get_itime() % idt_rad == 0) && !timeloop.in_substep()) ;
    const bool do_radiation_stats = timeloop.is_stats_step();

    if (do_radiation)
    {
        auto homogenize = [&](TF* const __restrict__ field)
        {
            // Lambda function to homogenize 2D field
            const int blockGPU = 256;
            const int gridGPU = gd.ijcells/blockGPU + (gd.ijcells%blockGPU > 0);

            const TF mean_value = field3d_operators.calc_mean_2d_g(field);
            set_to_value<<<gridGPU, blockGPU>>>(field, gd.ijcells, mean_value);
        };

        // Set the tendency to zero.
        cudaMemset(fields.sd.at("thlt_rad")->fld_g, 0, gd.ncells*sizeof(Float));

        auto t_lay = fields.get_tmp_g();
        auto t_lev = fields.get_tmp_g();
        auto h2o   = fields.get_tmp_g(); // This is the volume mixing ratio, not the specific humidity of vapor.
        auto rh    = fields.get_tmp_g();
        auto clwp  = fields.get_tmp_g();
        auto ciwp  = fields.get_tmp_g();

        // Set the input to the radiation on a 3D grid without ghost cells.
        //thermo.get_radiation_fields_g(*t_lay, *t_lev, *h2o, *clwp, *ciwp);
        thermo.get_radiation_fields_g(*t_lay, *t_lev, *h2o, *rh, *clwp, *ciwp);

        const Float lwp_max = calc_max_nogc(clwp->fld_g, gd.imax, gd.jmax, gd.ktot);
        const Float iwp_max = calc_max_nogc(ciwp->fld_g, gd.imax, gd.jmax, gd.ktot);
        Float liwp_max = lwp_max + iwp_max;

        const bool run_raytracer = (liwp_max > 0 || sw_always_rt) ? true : false;


        const int nmaxh = gd.imax*gd.jmax*(gd.ktot+1);
        const int ijmax = gd.imax*gd.jmax;

        // Create views on existing variables.
        Array_gpu<Float,2> t_lay_a(t_lay->fld_g, {gd.imax*gd.jmax, gd.ktot});
        Array_gpu<Float,2> t_lev_a(t_lev->fld_g, {gd.imax*gd.jmax, gd.ktot+1});
        Array_gpu<Float,1> t_sfc_a(t_lev->fld_bot_g, {gd.imax*gd.jmax});
        Array_gpu<Float,2> h2o_a(h2o->fld_g, {gd.imax*gd.jmax, gd.ktot});
        Array_gpu<Float,2> rh_a(rh->fld_g, {gd.imax*gd.jmax, gd.ktot});
        Array_gpu<Float,2> clwp_a(clwp->fld_g, {gd.imax*gd.jmax, gd.ktot});
        Array_gpu<Float,2> ciwp_a(ciwp->fld_g, {gd.imax*gd.jmax, gd.ktot});


        const bool compute_clouds = true;

        // get aerosol mixing ratios
        if (sw_aerosol && sw_aerosol_timedep) {
            aerosol.get_radiation_fields(aerosol_concs_gpu);
        }

        try
        {
            if (sw_update_background)
            {
                // Temperature, pressure and moisture
                background.get_tpm(t_lay_col, t_lev_col, p_lay_col, p_lev_col, gas_concs_col);
                Gas_optics_rrtmgp::get_col_dry(col_dry, gas_concs_col.get_vmr("h2o"), p_lev_col);
                // gasses
                background.get_gasses(gas_concs_col);
                // aerosols
                if (sw_aerosol && sw_aerosol_timedep)
                {
                    background.get_aerosols(aerosol_concs_col);
                }
            }

            if (sw_longwave)
            {
                // Flux fields.
                Array_gpu<Float,2> flux_up ({gd.imax*gd.jmax, gd.ktot+1});
                Array_gpu<Float,2> flux_dn ({gd.imax*gd.jmax, gd.ktot+1});
                Array_gpu<Float,2> flux_net({gd.imax*gd.jmax, gd.ktot+1});

                set_background_column_longwave(thermo);

                // Copy TOD flux to GPU
                const int n_gpt = kdist_lw->get_ngpt();
                const int ncolgptsize = n_col * n_gpt * sizeof(Float);
                cuda_safe_call(cudaMemcpy(lw_flux_dn_inc_g, lw_flux_dn_inc.ptr(), ncolgptsize, cudaMemcpyHostToDevice));

                exec_longwave(
                        thermo, microphys, timeloop, stats,
                        flux_up, flux_dn, flux_net,
                        t_lay_a, t_lev_a, t_sfc_a, h2o_a, clwp_a, ciwp_a,
                        compute_clouds);
                cuda_check_error();

                if (sw_homogenize_hr_lw)
                {
                    auto thlt = fields.get_tmp_g();
                    cudaMemset(thlt->fld_g, 0, gd.ncells*sizeof(Float));

                    calc_tendency<<<gridGPU_3d, blockGPU_3d>>>(
                            thlt->fld_g,
                            flux_up.ptr(), flux_dn.ptr(),
                            fields.rhoref_g, thermo.get_basestate_fld_g("exner"),
                            gd.dz_g,
                            gd.istart, gd.jstart, gd.kstart,
                            gd.iend, gd.jend, gd.kend,
                            gd.igc, gd.jgc, gd.kgc,
                            gd.icells, gd.ijcells,
                            gd.imax, gd.imax*gd.jmax);
                    cuda_check_error();

                    field3d_operators.calc_mean_profile_g(thlt->fld_mean_g, thlt->fld_g);

                    add_profile<<<gridGPU_3d, blockGPU_3d>>>(
                            fields.sd.at("thlt_rad")->fld_g,
                            thlt->fld_mean_g,
                            gd.istart, gd.iend,
                            gd.jstart, gd.jend,
                            gd.kstart, gd.kend,
                            gd.icells, gd.ijcells);
                    cuda_check_error();

                    fields.release_tmp_g(thlt);
                }
                else
                {
                    calc_tendency<<<gridGPU_3d, blockGPU_3d>>>(
                            fields.sd.at("thlt_rad")->fld_g,
                            flux_up.ptr(), flux_dn.ptr(),
                            fields.rhoref_g, thermo.get_basestate_fld_g("exner"),
                            gd.dz_g,
                            gd.istart, gd.jstart, gd.kstart,
                            gd.iend, gd.jend, gd.kend,
                            gd.igc, gd.jgc, gd.kgc,
                            gd.icells, gd.ijcells,
                            gd.imax, gd.imax*gd.jmax);
                    cuda_check_error();
                }

                store_surface_fluxes<<<gridGPU_2d, blockGPU_2d>>>(
                        lw_flux_up_sfc_g, lw_flux_dn_sfc_g,
                        flux_up.ptr(), flux_dn.ptr(),
                        gd.istart, gd.iend,
                        gd.jstart, gd.jend,
                        gd.igc, gd.jgc,
                        gd.icells, gd.ijcells,
                        gd.imax);
                cuda_check_error();

                if (sw_homogenize_sfc_lw)
                {
                    homogenize(lw_flux_up_sfc_g);
                    homogenize(lw_flux_dn_sfc_g);
                }

                if (do_radiation_stats)
                {
                    // Make sure that the top boundary is taken into account in case of fluxes.
                    auto do_gcs = [&](Field3d<Float>& out, const Array_gpu<Float,2>& in)
                    {
                        add_ghost_cells_g<<<gridGPU_3d, blockGPU_3d>>>(
                                out.fld_g, in.ptr(),
                                gd.istart, gd.jstart, gd.kstart,
                                gd.iend, gd.jend, gd.kend+1,
                                gd.icells, gd.ijcells,
                                gd.imax, gd.imax*gd.jmax);
                    };

                    do_gcs(*fields.sd.at("lw_flux_up"), flux_up);
                    do_gcs(*fields.sd.at("lw_flux_dn"), flux_dn);

                    // clear sky
                    if (sw_clear_sky_stats)
                    {
                        exec_longwave(
                                thermo, microphys, timeloop, stats,
                                flux_up, flux_dn, flux_net,
                                t_lay_a, t_lev_a, t_sfc_a, h2o_a, clwp_a, ciwp_a,
                                !compute_clouds);

                        do_gcs(*fields.sd.at("lw_flux_up_clear"), flux_up);
                        do_gcs(*fields.sd.at("lw_flux_dn_clear"), flux_dn);
                    }
                }
            }

            if (sw_shortwave)
            {
                // Flux fields.
                Array_gpu<Float,2> flux_up ({gd.imax*gd.jmax, gd.ktot+1});
                Array_gpu<Float,2> flux_dn ({gd.imax*gd.jmax, gd.ktot+1});
                Array_gpu<Float,2> flux_net({gd.imax*gd.jmax, gd.ktot+1});
                Array_gpu<Float,2> flux_dn_dir({gd.imax*gd.jmax, gd.ktot+1});

                // RT fields.
                Array_gpu<Float,2> rt_flux_tod_dn({gd.imax,gd.jmax});
                Array_gpu<Float,2> rt_flux_tod_up({gd.imax,gd.jmax});
                Array_gpu<Float,2> rt_flux_sfc_dir({gd.imax,gd.jmax});
                Array_gpu<Float,2> rt_flux_sfc_dif({gd.imax,gd.jmax});
                Array_gpu<Float,2> rt_flux_sfc_up({gd.imax,gd.jmax});
                Array_gpu<Float,3> rt_flux_abs_dir({gd.imax,gd.jmax, gd.ktot});
                Array_gpu<Float,3> rt_flux_abs_dif({gd.imax,gd.jmax, gd.ktot});

                // Single column solve of background profile for TOA conditions
                if (!sw_fixed_sza)
                {
                    // Update the solar zenith angle, and calculate new shortwave reference column
                    const int day_of_year = int(timeloop.calc_day_of_year());
                    const int year = timeloop.get_year();
                    const Float seconds_after_midnight = Float(timeloop.calc_hour_of_day()*3600);
                    std::tie(this->mu0, this->azimuth) = calc_cos_zenith_angle(
                            lat, lon, day_of_year, seconds_after_midnight, year);

                    // Calculate correction factor for impact Sun's distance on the solar "constant"
                    const Float frac_day_of_year = Float(day_of_year) + seconds_after_midnight / Float(86400);
                    this->tsi_scaling = calc_sun_distance_factor(frac_day_of_year);
                }

                if (!sw_fixed_sza || sw_update_background)
                {
                    if (is_day(this->mu0) || !sw_is_tuned)
                    {
                        const int n_bnd = kdist_sw->get_nband();
                        const int n_gpt = kdist_sw->get_ngpt();

                        // Set the solar zenith angle and albedo.
                        Array<Float,2> sfc_alb_dir({n_bnd, n_col});
                        Array<Float,2> sfc_alb_dif({n_bnd, n_col});

                        for (int ibnd=1; ibnd<=n_bnd; ++ibnd)
                        {
                            sfc_alb_dir({ibnd, 1}) = this->sfc_alb_dir_hom;
                            sfc_alb_dif({ibnd, 1}) = this->sfc_alb_dif_hom;
                        }

                        Array<Float,1> mu0({n_col});
                        mu0({1}) = this->mu0;

                        // sw column solve on cpu for TOD fluxes
                        solve_shortwave_column(
                                optical_props_sw,
                                aerosol_props_sw,
                                sw_flux_up_col, sw_flux_dn_col, sw_flux_dn_dir_col, sw_flux_net_col,
                                sw_flux_dn_dir_inc, sw_flux_dn_dif_inc, thermo.get_basestate_vector("ph")[gd.kend],
                                gas_concs_col,
                                *kdist_sw,
                                col_dry,
                                p_lay_col, p_lev_col,
                                t_lay_col, t_lev_col,
                                aerosol_concs_col,
                                mu0,
                                sfc_alb_dir, sfc_alb_dif,
                                tsi_scaling,
                                n_lay_col);

                        //TOD fluxes to CPU
                        const int ncolgptsize = n_col*n_gpt*sizeof(Float);
                        cuda_safe_call(cudaMemcpy(sw_flux_dn_dir_inc_g,  sw_flux_dn_dir_inc.ptr(),  ncolgptsize, cudaMemcpyHostToDevice));
                        cuda_safe_call(cudaMemcpy(sw_flux_dn_dif_inc_g,  sw_flux_dn_dif_inc.ptr(),  ncolgptsize, cudaMemcpyHostToDevice));
                    }
                }

                if (is_day(this->mu0) || !sw_is_tuned)
                {
                    exec_shortwave_rt(
                            thermo, microphys, timeloop, stats,
                            flux_up, flux_dn, flux_dn_dir, flux_net,
                            rt_flux_tod_dn, rt_flux_tod_up, rt_flux_sfc_dir, rt_flux_sfc_dif,
                            rt_flux_sfc_up, rt_flux_abs_dir, rt_flux_abs_dif,
                            t_lay_a, t_lev_a, h2o_a, rh_a, clwp_a, ciwp_a,
                            compute_clouds, run_raytracer);
                    cuda_check_error();

                    if (sw_homogenize_hr_sw)
                    {
                        auto thlt = fields.get_tmp_g();
                        cudaMemset(thlt->fld_g, 0, gd.ncells*sizeof(Float));

                        if (run_raytracer)
                        {
                            calc_tendency_rt<<<gridGPU_3d, blockGPU_3d>>>(
                                    thlt->fld_g,
                                    rt_flux_abs_dir.ptr(), rt_flux_abs_dif.ptr(),
                                    fields.rhoref_g, thermo.get_basestate_fld_g("exner"),
                                    gd.dz_g,
                                    gd.istart, gd.jstart, gd.kstart,
                                    gd.iend, gd.jend, gd.kend,
                                    gd.igc, gd.jgc, gd.kgc,
                                    gd.icells, gd.ijcells,
                                    gd.imax, gd.imax*gd.jmax);
                            cuda_check_error();
                        }
                        else
                        {
                            calc_tendency<<<gridGPU_3d, blockGPU_3d>>>(
                                    thlt->fld_g,
                                    flux_up.ptr(), flux_dn.ptr(),
                                    fields.rhoref_g, thermo.get_basestate_fld_g("exner"),
                                    gd.dz_g,
                                    gd.istart, gd.jstart, gd.kstart,
                                    gd.iend, gd.jend, gd.kend,
                                    gd.igc, gd.jgc, gd.kgc,
                                    gd.icells, gd.ijcells,
                                    gd.imax, gd.imax*gd.jmax);
                            cuda_check_error();
                        }
                        field3d_operators.calc_mean_profile_g(thlt->fld_mean_g, thlt->fld_g);

                        add_profile<<<gridGPU_3d, blockGPU_3d>>>(
                                fields.sd.at("thlt_rad")->fld_g,
                                thlt->fld_mean_g,
                                gd.istart, gd.iend,
                                gd.jstart, gd.jend,
                                gd.kstart, gd.kend,
                                gd.icells, gd.ijcells);
                        cuda_check_error();

                        fields.release_tmp_g(thlt);
                    }
                    else
                    {
                        if (run_raytracer)
                        {
                            calc_tendency_rt<<<gridGPU_3d, blockGPU_3d>>>(
                                    fields.sd.at("thlt_rad")->fld_g,
                                    rt_flux_abs_dir.ptr(), rt_flux_abs_dif.ptr(),
                                    fields.rhoref_g, thermo.get_basestate_fld_g("exner"),
                                    gd.dz_g,
                                    gd.istart, gd.jstart, gd.kstart,
                                    gd.iend, gd.jend, gd.kend,
                                    gd.igc, gd.jgc, gd.kgc,
                                    gd.icells, gd.ijcells,
                                    gd.imax, gd.imax*gd.jmax);
                            cuda_check_error();
                        }
                        else
                        {
                            calc_tendency<<<gridGPU_3d, blockGPU_3d>>>(
                                    fields.sd.at("thlt_rad")->fld_g,
                                    flux_up.ptr(), flux_dn.ptr(),
                                    fields.rhoref_g, thermo.get_basestate_fld_g("exner"),
                                    gd.dz_g,
                                    gd.istart, gd.jstart, gd.kstart,
                                    gd.iend, gd.jend, gd.kend,
                                    gd.igc, gd.jgc, gd.kgc,
                                    gd.icells, gd.ijcells,
                                    gd.imax, gd.imax*gd.jmax);
                            cuda_check_error();


                        }
                    }

                    if (run_raytracer)
                    {
                        store_surface_fluxes_rt<<<gridGPU_2d, blockGPU_2d>>>(
                                sw_flux_up_sfc_g, sw_flux_dn_sfc_g,
                                rt_flux_sfc_dir.ptr(), rt_flux_sfc_dif.ptr(),
                                rt_flux_sfc_up.ptr(),
                                gd.istart, gd.iend,
                                gd.jstart, gd.jend,
                                gd.igc, gd.jgc,
                                gd.icells, gd.ijcells,
                                gd.imax);
                        cuda_check_error();
                    }
                    else
                    {
                        store_surface_fluxes<<<gridGPU_2d, blockGPU_2d>>>(
                                sw_flux_up_sfc_g, sw_flux_dn_sfc_g,
                                flux_up.ptr(), flux_dn.ptr(),
                                gd.istart, gd.iend,
                                gd.jstart, gd.jend,
                                gd.igc, gd.jgc,
                                gd.icells, gd.ijcells,
                                gd.imax);
                        cuda_check_error();
                    }

                    if (sw_homogenize_sfc_sw)
                    {
                        homogenize(sw_flux_up_sfc_g);
                        homogenize(sw_flux_dn_sfc_g);
                    }
                }
                // Note: keep this as a separate `if()` instead of an `else`,
                // we still want to zero everything if radiation was just calculated to tune the model.
                if(!is_day(this->mu0))
                {
                    // Set the surface fluxes to zero, for (e.g.) the land-surface model.
                    cudaMemset(sw_flux_dn_sfc_g, 0, gd.ijcells*sizeof(Float));
                    cudaMemset(sw_flux_up_sfc_g, 0, gd.ijcells*sizeof(Float));

                    // Set tendency to zero if sw was calculated just for tuning..
                    if(!sw_is_tuned)
                        cudaMemset(fields.sd.at("thlt_rad")->fld_g, 0, gd.ncells*sizeof(Float));
                }

                if (!sw_is_tuned)
                    sw_is_tuned = true;

                if (do_radiation_stats)
                {
                    // Make sure that the top boundary is taken into account in case of fluxes.
                    auto do_gcs = [&](Field3d<Float>& out, const Array_gpu<Float,2>& in)
                    {
                        add_ghost_cells_g<<<gridGPU_3d, blockGPU_3d>>>(
                                out.fld_g, in.ptr(),
                                gd.istart, gd.jstart, gd.kstart,
                                gd.iend, gd.jend, gd.kend+1,
                                gd.icells, gd.ijcells,
                                gd.imax, gd.imax*gd.jmax);
                    };
                    auto do_gcs_rt = [&](Field3d<Float>& out, const Array_gpu<Float,3>& in)
                    {
                        add_ghost_cells_g<<<gridGPU_3d, blockGPU_3d>>>(
                                out.fld_g, in.ptr(),
                                gd.istart, gd.jstart, gd.kstart,
                                gd.iend, gd.jend, gd.kend,
                                gd.icells, gd.ijcells,
                                gd.imax, gd.imax*gd.jmax);
                    };

                    auto do_gcs_2d = [&](Float* out, const Array_gpu<Float,2>& in)
                    {
                        add_ghost_cells_2d_g<<<gridGPU_3d, blockGPU_3d>>>(
                                out, in.ptr(),
                                gd.istart, gd.jstart,
                                gd.iend, gd.jend,
                                gd.icells, gd.imax);
                    };

                    if (!is_day(this->mu0))
                    {
                        flux_up.fill(Float(0.));
                        flux_dn.fill(Float(0.));
                        flux_dn_dir.fill(Float(0.));
                    }
                    if (!is_day(this->mu0) || !run_raytracer)
                    {
                        rt_flux_abs_dir.fill(Float(0.));
                        rt_flux_abs_dif.fill(Float(0.));
                        rt_flux_sfc_dir.fill(Float(0.));
                        rt_flux_sfc_dif.fill(Float(0.));
                        rt_flux_sfc_up.fill(Float(0.));
                        rt_flux_tod_dn.fill(Float(0.));
                        rt_flux_tod_up.fill(Float(0.));
                    }

                    do_gcs(*fields.sd.at("sw_flux_up"), flux_up);
                    do_gcs(*fields.sd.at("sw_flux_dn"), flux_dn);
                    do_gcs(*fields.sd.at("sw_flux_dn_dir"), flux_dn_dir);

                    do_gcs_rt(*fields.sd.at("sw_heat_dir_rt"), rt_flux_abs_dir);
                    do_gcs_rt(*fields.sd.at("sw_heat_dif_rt"), rt_flux_abs_dif);

                    do_gcs_2d(sw_flux_sfc_dir_rt_g,rt_flux_sfc_dir);
                    do_gcs_2d(sw_flux_sfc_dif_rt_g,rt_flux_sfc_dif);
                    do_gcs_2d(sw_flux_sfc_up_rt_g,rt_flux_sfc_up);
                    do_gcs_2d(sw_flux_tod_dn_rt_g,rt_flux_tod_dn);
                    do_gcs_2d(sw_flux_tod_up_rt_g,rt_flux_tod_up);

                    // clear sky
                    if (sw_clear_sky_stats)
                    {
                        if (is_day(this->mu0))
                        {
                            exec_shortwave(
                                    thermo, microphys, timeloop, stats,
                                    flux_up, flux_dn, flux_dn_dir, flux_net,
                                    t_lay_a, t_lev_a, h2o_a, rh_a, clwp_a, ciwp_a,
                                    !compute_clouds);
                        }
                        do_gcs(*fields.sd.at("sw_flux_up_clear"), flux_up);
                        do_gcs(*fields.sd.at("sw_flux_dn_clear"), flux_dn);
                        do_gcs(*fields.sd.at("sw_flux_dn_dir_clear"), flux_dn_dir);
                    }
                }
            }
        } // End try block.
        catch (std::exception& e)
        {
             #ifdef USEMPI
            std::cout << "SINGLE PROCESS EXCEPTION: " << e.what() << std::endl;
            MPI_Abort(MPI_COMM_WORLD, 1);
            #else
            throw;
            #endif
        }

        fields.release_tmp_g(t_lay);
        fields.release_tmp_g(t_lev);
        fields.release_tmp_g(h2o);
        fields.release_tmp_g(rh);
        fields.release_tmp_g(clwp);
        fields.release_tmp_g(ciwp);
    }

    // Always add the tendency.
    add_tendency<<<gridGPU_3d, blockGPU_3d>>>(
            fields.st.at("thl")->fld_g,
            fields.sd.at("thlt_rad")->fld_g,
            gd.istart, gd.jstart, gd.kstart,
            gd.iend, gd.jend, gd.kend,
            gd.icells, gd.ijcells);
    cuda_check_error();

    cudaDeviceSynchronize();
    stats.calc_tend(*fields.st.at("thl"), tend_name);
}

#ifdef USECUDA
template <typename TF>
void Radiation_rrtmgp_rt<TF>::update_time_dependent(Timeloop<TF>& timeloop)
{
    auto& gd = grid.get_grid_data();

    for (auto& it : tdep_gases)
    {
        it.second->update_time_dependent_prof_g(gasprofs_g.at(it.first), timeloop, gd.ktot);
        Array_gpu<Float,2> tmp_array(gasprofs_g.at(it.first), {1, int(gd.ktot)});
        gas_concs_gpu->set_vmr(it.first, tmp_array);
    }
}
#endif

template <typename TF>
std::vector<TF>& Radiation_rrtmgp_rt<TF>::get_surface_radiation(const std::string& name)
{
    throw std::runtime_error("Radiation_rrtmgp_rt is not implemented yet on the GPU");
}


template <typename TF>
TF* Radiation_rrtmgp_rt<TF>::get_surface_radiation_g(const std::string& name)
{
    if (name == "sw_down")
        return sw_flux_dn_sfc_g;
    else if (name == "sw_up")
        return sw_flux_up_sfc_g;
    else if (name == "lw_down")
        return lw_flux_dn_sfc_g;
    else if (name == "lw_up")
        return lw_flux_up_sfc_g;
    else
    {
        std::string error = "Variable \"" + name + "\" is not a valid surface radiation field";
        throw std::runtime_error(error);
    }
}


template <typename TF>
void Radiation_rrtmgp_rt<TF>::clear_device()
{
    cuda_safe_call(cudaFree(lw_flux_dn_sfc_g));
    cuda_safe_call(cudaFree(lw_flux_up_sfc_g));
    cuda_safe_call(cudaFree(sw_flux_dn_sfc_g));
    cuda_safe_call(cudaFree(sw_flux_up_sfc_g));

    for (auto& it : gasprofs_g)
        cuda_safe_call(cudaFree(it.second));

    cuda_safe_call(cudaFree(sw_flux_sfc_dir_rt_g));
    cuda_safe_call(cudaFree(sw_flux_sfc_dif_rt_g));
    cuda_safe_call(cudaFree(sw_flux_sfc_up_rt_g));
    cuda_safe_call(cudaFree(sw_flux_tod_dn_rt_g));
    cuda_safe_call(cudaFree(sw_flux_tod_up_rt_g));

    cuda_safe_call(cudaFree(lw_flux_dn_inc_g));
    cuda_safe_call(cudaFree(sw_flux_dn_dir_inc_g));
    cuda_safe_call(cudaFree(sw_flux_dn_dif_inc_g));
}


template<typename TF>
void Radiation_rrtmgp_rt<TF>::exec_all_stats(
        Stats<TF>& stats, Cross<TF>& cross,
        Dump<TF>& dump, Column<TF>& column,
        Thermo<TF>& thermo, Timeloop<TF>& timeloop,
        const unsigned long itime, const int iotime)
{
    const bool do_stats  = stats.do_statistics(itime);
    const bool do_cross  = cross.do_cross(itime) && crosslist.size() > 0;
    const bool do_column = column.do_column(itime);

    // Return in case of no stats or cross section.
    if ( !(do_stats || do_cross || do_column) )
        return;

    const Float no_offset = 0.;
    const Float no_threshold = 0.;

    // CvH: lots of code repetition with exec()
    auto& gd = grid.get_grid_data();

    const bool compute_clouds = true;

    // Use a lambda function to avoid code repetition.
    auto save_stats_and_cross = [&](
            Field3d<TF>& array, const std::string& name, const std::array<int,3>& loc)
    {
        if (do_stats)
            stats.calc_stats(name, array, no_offset, no_threshold);

        if (do_cross)
        {
            if (std::find(crosslist.begin(), crosslist.end(), name) != crosslist.end())
                cross.cross_simple(array.fld.data(), no_offset, name, iotime, loc);
        }

        if (do_column)
            column.calc_column(name, array.fld.data(), no_offset);
    };

    if (sw_longwave)
    {
        save_stats_and_cross(*fields.sd.at("lw_flux_up"), "lw_flux_up", gd.wloc);
        save_stats_and_cross(*fields.sd.at("lw_flux_dn"), "lw_flux_dn", gd.wloc);

        if (sw_clear_sky_stats)
        {
            save_stats_and_cross(*fields.sd.at("lw_flux_up_clear"), "lw_flux_up_clear", gd.wloc);
            save_stats_and_cross(*fields.sd.at("lw_flux_dn_clear"), "lw_flux_dn_clear", gd.wloc);
        }

        if (sw_update_background)
        {
            stats.set_prof_background("lw_flux_up_ref", lw_flux_up_col.v());
            stats.set_prof_background("lw_flux_dn_ref", lw_flux_dn_col.v());
        }
    }

    if (sw_shortwave)
    {
        save_stats_and_cross(*fields.sd.at("sw_flux_up"), "sw_flux_up", gd.wloc);
        save_stats_and_cross(*fields.sd.at("sw_flux_dn"), "sw_flux_dn", gd.wloc);
        save_stats_and_cross(*fields.sd.at("sw_flux_dn_dir"), "sw_flux_dn_dir", gd.wloc);

        save_stats_and_cross(*fields.sd.at("sw_heat_dir_rt"), "sw_heat_dir_rt", gd.sloc);
        save_stats_and_cross(*fields.sd.at("sw_heat_dif_rt"), "sw_heat_dif_rt", gd.sloc);

        if (sw_clear_sky_stats)
        {
            save_stats_and_cross(*fields.sd.at("sw_flux_up_clear"), "sw_flux_up_clear", gd.wloc);
            save_stats_and_cross(*fields.sd.at("sw_flux_dn_clear"), "sw_flux_dn_clear", gd.wloc);
            save_stats_and_cross(*fields.sd.at("sw_flux_dn_dir_clear"), "sw_flux_dn_dir_clear", gd.wloc);
        }

        if (do_stats)
        {
            if (sw_aerosol)
            {
                // calc mean aod
                int ncol = gd.imax*gd.jmax;
                Float total_aod = 0;
                for (int icol = 1; icol <= ncol; ++icol)
                {
                    total_aod += aod550({icol});
                }
                Float mean_aod = total_aod/ncol;
                stats.set_time_series("AOD550", mean_aod);
            }

            if ((sw_update_background || !sw_fixed_sza))
            {
                stats.set_prof_background("sw_flux_up_ref", sw_flux_up_col.v());
                stats.set_prof_background("sw_flux_dn_ref", sw_flux_dn_col.v());
                stats.set_prof_background("sw_flux_dn_dir_ref", sw_flux_dn_dir_col.v());
            }
        }

        const int nsfcsize = gd.ijcells*sizeof(Float);
        cuda_safe_call(cudaMemcpy(sw_flux_sfc_dir_rt.data(), sw_flux_sfc_dir_rt_g, nsfcsize, cudaMemcpyDeviceToHost));
        cuda_safe_call(cudaMemcpy(sw_flux_sfc_dif_rt.data(), sw_flux_sfc_dif_rt_g, nsfcsize, cudaMemcpyDeviceToHost));
        cuda_safe_call(cudaMemcpy(sw_flux_sfc_up_rt.data(), sw_flux_sfc_up_rt_g, nsfcsize, cudaMemcpyDeviceToHost));
        cuda_safe_call(cudaMemcpy(sw_flux_tod_dn_rt.data(), sw_flux_tod_dn_rt_g, nsfcsize, cudaMemcpyDeviceToHost));
        cuda_safe_call(cudaMemcpy(sw_flux_tod_up_rt.data(), sw_flux_tod_up_rt_g, nsfcsize, cudaMemcpyDeviceToHost));

        if (do_stats)
        {
            stats.calc_stats_2d("sw_flux_sfc_dir_rt", sw_flux_sfc_dir_rt, no_offset);
            stats.calc_stats_2d("sw_flux_sfc_dif_rt", sw_flux_sfc_dif_rt, no_offset);
            stats.calc_stats_2d("sw_flux_sfc_up_rt", sw_flux_sfc_up_rt, no_offset);
            stats.calc_stats_2d("sw_flux_tod_dn_rt", sw_flux_tod_dn_rt, no_offset);
            stats.calc_stats_2d("sw_flux_tod_up_rt", sw_flux_tod_up_rt, no_offset);
        }

        if (do_cross)
        {
            if (std::find(crosslist.begin(), crosslist.end(), "sw_flux_sfc_dir_rt") != crosslist.end())
                cross.cross_plane(sw_flux_sfc_dir_rt.data(), no_offset, "sw_flux_sfc_dir_rt", iotime);
            if (std::find(crosslist.begin(), crosslist.end(), "sw_flux_sfc_dif_rt") != crosslist.end())
                cross.cross_plane(sw_flux_sfc_dif_rt.data(), no_offset, "sw_flux_sfc_dif_rt", iotime);
            if (std::find(crosslist.begin(), crosslist.end(), "sw_flux_sfc_up_rt") != crosslist.end())
                cross.cross_plane(sw_flux_sfc_up_rt.data(), no_offset, "sw_flux_sfc_up_rt", iotime);
            if (std::find(crosslist.begin(), crosslist.end(), "sw_flux_tod_dn_rt") != crosslist.end())
                cross.cross_plane(sw_flux_tod_dn_rt.data(), no_offset, "sw_flux_tod_dn_rt", iotime);
            if (std::find(crosslist.begin(), crosslist.end(), "sw_flux_tod_up_rt") != crosslist.end())
                cross.cross_plane(sw_flux_tod_up_rt.data(), no_offset, "sw_flux_tod_up_rt", iotime);
        }
    }

    if (do_stats)
    {
        stats.set_time_series("sza", std::acos(mu0));
        stats.set_time_series("saa", azimuth);
        stats.set_time_series("tsi_scaling", this->tsi_scaling);
        stats.set_time_series("sw_flux_dn_toa", sw_flux_dn_col({1,n_lev_col}));
    }
}
#endif


#ifdef FLOAT_SINGLE
template class Radiation_rrtmgp_rt<float>;
#else
template class Radiation_rrtmgp_rt<double>;
#endif<|MERGE_RESOLUTION|>--- conflicted
+++ resolved
@@ -1874,11 +1874,7 @@
 template <typename TF>
 void Radiation_rrtmgp_rt<TF>::exec(
         Thermo<TF>& thermo, double time, Timeloop<TF>& timeloop, Stats<TF>& stats,
-<<<<<<< HEAD
-        Aerosol<TF>& aerosol, Background<TF>& background)
-=======
         Aerosol<TF>& aerosol, Background<TF>& background, Microphys<TF>& microphys)
->>>>>>> e6ea98fe
 {
     auto& gd = grid.get_grid_data();
 
