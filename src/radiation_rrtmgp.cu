/*
 * MicroHH
 * Copyright (c) 2011-2020 Chiel van Heerwaarden
 * Copyright (c) 2011-2020 Thijs Heus
 * Copyright (c) 2014-2020 Bart van Stratum
 *
 * This file is part of MicroHH
 *
 * MicroHH is free software: you can redistribute it and/or modify
 * it under the terms of the GNU General Public License as published by
 * the Free Software Foundation, either version 3 of the License, or
 * (at your option) any later version.
 * MicroHH is distributed in the hope that it will be useful,
 * but WITHOUT ANY WARRANTY; without even the implied warranty of
 * MERCHANTABILITY or FITNESS FOR A PARTICULAR PURPOSE.  See the
 * GNU General Public License for more details.
 * You should have received a copy of the GNU General Public License
 * along with MicroHH.  If not, see <http://www.gnu.org/licenses/>.
 */

#include <numeric>
#include <boost/algorithm/string.hpp>

#include "radiation_rrtmgp.h"
#include "grid.h"
#include "fields.h"
#include "timeloop.h"
#include "thermo.h"
#include "stats.h"
<<<<<<< HEAD
#include "netcdf_interface.h"
=======
#include "constants.h"
>>>>>>> dc1729e0

#include "Array.h"


namespace
{
<<<<<<< HEAD
    std::vector<std::string> get_variable_string(
            const std::string& var_name,
            std::vector<int> i_count,
            Netcdf_handle& input_nc,
            const int string_len,
            bool trim=true)
    {
        // Multiply all elements in i_count.
        int total_count = std::accumulate(i_count.begin(), i_count.end(), 1, std::multiplies<>());

        // Add the string length as the rightmost dimension.
        i_count.push_back(string_len);

        // Multiply all elements in i_count.
        // int total_count_char = std::accumulate(i_count.begin(), i_count.end(), 1, std::multiplies<>());

        // Read the entire char array;
        std::vector<char> var_char;
        var_char = input_nc.get_variable<char>(var_name, i_count);

        std::vector<std::string> var;

        for (int n=0; n<total_count; ++n)
        {
            std::string s(var_char.begin()+n*string_len, var_char.begin()+(n+1)*string_len);
            if (trim)
                boost::trim(s);
            var.push_back(s);
        }

        return var;
    }


    Gas_optics_rrtmgp_gpu load_and_init_gas_optics(
            Master& master,
            const Gas_concs_gpu& gas_concs,
            const std::string& coef_file)
    {
        // READ THE COEFFICIENTS FOR THE OPTICAL SOLVER.
        Netcdf_file coef_nc(master, coef_file, Netcdf_mode::Read);

        // Read k-distribution information.
        const int n_temps = coef_nc.get_dimension_size("temperature");
        const int n_press = coef_nc.get_dimension_size("pressure");
        const int n_absorbers = coef_nc.get_dimension_size("absorber");
        const int n_char = coef_nc.get_dimension_size("string_len");
        const int n_minorabsorbers = coef_nc.get_dimension_size("minor_absorber");
        const int n_extabsorbers = coef_nc.get_dimension_size("absorber_ext");
        const int n_mixingfracs = coef_nc.get_dimension_size("mixing_fraction");
        const int n_layers = coef_nc.get_dimension_size("atmos_layer");
        const int n_bnds = coef_nc.get_dimension_size("bnd");
        const int n_gpts = coef_nc.get_dimension_size("gpt");
        const int n_pairs = coef_nc.get_dimension_size("pair");
        const int n_minor_absorber_intervals_lower = coef_nc.get_dimension_size("minor_absorber_intervals_lower");
        const int n_minor_absorber_intervals_upper = coef_nc.get_dimension_size("minor_absorber_intervals_upper");
        const int n_contributors_lower = coef_nc.get_dimension_size("contributors_lower");
        const int n_contributors_upper = coef_nc.get_dimension_size("contributors_upper");

        // Read gas names.
        Array<std::string,1> gas_names(
                get_variable_string("gas_names", {n_absorbers}, coef_nc, n_char, true), {n_absorbers});

        Array<int,3> key_species(
                coef_nc.get_variable<int>("key_species", {n_bnds, n_layers, 2}),
                {2, n_layers, n_bnds});
        Array<Float,2> band_lims(coef_nc.get_variable<Float>("bnd_limits_wavenumber", {n_bnds, 2}), {2, n_bnds});
        Array<int,2> band2gpt(coef_nc.get_variable<int>("bnd_limits_gpt", {n_bnds, 2}), {2, n_bnds});
        Array<Float,1> press_ref(coef_nc.get_variable<Float>("press_ref", {n_press}), {n_press});
        Array<Float,1> temp_ref(coef_nc.get_variable<Float>("temp_ref", {n_temps}), {n_temps});

        Float temp_ref_p = coef_nc.get_variable<Float>("absorption_coefficient_ref_P");
        Float temp_ref_t = coef_nc.get_variable<Float>("absorption_coefficient_ref_T");
        Float press_ref_trop = coef_nc.get_variable<Float>("press_ref_trop");

        Array<Float,3> kminor_lower(
                coef_nc.get_variable<Float>("kminor_lower", {n_temps, n_mixingfracs, n_contributors_lower}),
                {n_contributors_lower, n_mixingfracs, n_temps});
        Array<Float,3> kminor_upper(
                coef_nc.get_variable<Float>("kminor_upper", {n_temps, n_mixingfracs, n_contributors_upper}),
                {n_contributors_upper, n_mixingfracs, n_temps});

        Array<std::string,1> gas_minor(get_variable_string("gas_minor", {n_minorabsorbers}, coef_nc, n_char),
                                       {n_minorabsorbers});

        Array<std::string,1> identifier_minor(
                get_variable_string("identifier_minor", {n_minorabsorbers}, coef_nc, n_char), {n_minorabsorbers});

        Array<std::string,1> minor_gases_lower(
                get_variable_string("minor_gases_lower", {n_minor_absorber_intervals_lower}, coef_nc, n_char),
                {n_minor_absorber_intervals_lower});
        Array<std::string,1> minor_gases_upper(
                get_variable_string("minor_gases_upper", {n_minor_absorber_intervals_upper}, coef_nc, n_char),
                {n_minor_absorber_intervals_upper});

        Array<int,2> minor_limits_gpt_lower(
                coef_nc.get_variable<int>("minor_limits_gpt_lower", {n_minor_absorber_intervals_lower, n_pairs}),
                {n_pairs, n_minor_absorber_intervals_lower});
        Array<int,2> minor_limits_gpt_upper(
                coef_nc.get_variable<int>("minor_limits_gpt_upper", {n_minor_absorber_intervals_upper, n_pairs}),
                {n_pairs, n_minor_absorber_intervals_upper});

        Array<Bool,1> minor_scales_with_density_lower(
                coef_nc.get_variable<Bool>("minor_scales_with_density_lower", {n_minor_absorber_intervals_lower}),
                {n_minor_absorber_intervals_lower});
        Array<Bool,1> minor_scales_with_density_upper(
                coef_nc.get_variable<Bool>("minor_scales_with_density_upper", {n_minor_absorber_intervals_upper}),
                {n_minor_absorber_intervals_upper});

        Array<Bool,1> scale_by_complement_lower(
                coef_nc.get_variable<Bool>("scale_by_complement_lower", {n_minor_absorber_intervals_lower}),
                {n_minor_absorber_intervals_lower});
        Array<Bool,1> scale_by_complement_upper(
                coef_nc.get_variable<Bool>("scale_by_complement_upper", {n_minor_absorber_intervals_upper}),
                {n_minor_absorber_intervals_upper});

        Array<std::string,1> scaling_gas_lower(
                get_variable_string("scaling_gas_lower", {n_minor_absorber_intervals_lower}, coef_nc, n_char),
                {n_minor_absorber_intervals_lower});
        Array<std::string,1> scaling_gas_upper(
                get_variable_string("scaling_gas_upper", {n_minor_absorber_intervals_upper}, coef_nc, n_char),
                {n_minor_absorber_intervals_upper});

        Array<int,1> kminor_start_lower(
                coef_nc.get_variable<int>("kminor_start_lower", {n_minor_absorber_intervals_lower}),
                {n_minor_absorber_intervals_lower});
        Array<int,1> kminor_start_upper(
                coef_nc.get_variable<int>("kminor_start_upper", {n_minor_absorber_intervals_upper}),
                {n_minor_absorber_intervals_upper});

        Array<Float,3> vmr_ref(
                coef_nc.get_variable<Float>("vmr_ref", {n_temps, n_extabsorbers, n_layers}),
                {n_layers, n_extabsorbers, n_temps});

        Array<Float,4> kmajor(
                coef_nc.get_variable<Float>("kmajor", {n_temps, n_press+1, n_mixingfracs, n_gpts}),
                {n_gpts, n_mixingfracs, n_press+1, n_temps});

        // Keep the size at zero, if it does not exist.
        Array<Float,3> rayl_lower;
        Array<Float,3> rayl_upper;

        if (coef_nc.variable_exists("rayl_lower"))
        {
            rayl_lower.set_dims({n_gpts, n_mixingfracs, n_temps});
            rayl_upper.set_dims({n_gpts, n_mixingfracs, n_temps});
            rayl_lower = coef_nc.get_variable<Float>("rayl_lower", {n_temps, n_mixingfracs, n_gpts});
            rayl_upper = coef_nc.get_variable<Float>("rayl_upper", {n_temps, n_mixingfracs, n_gpts});
        }

        // Is it really LW if so read these variables as well.
        if (coef_nc.variable_exists("totplnk"))
        {
            int n_internal_sourcetemps = coef_nc.get_dimension_size("temperature_Planck");

            Array<Float,2> totplnk(
                    coef_nc.get_variable<Float>( "totplnk", {n_bnds, n_internal_sourcetemps}),
                    {n_internal_sourcetemps, n_bnds});
            Array<Float,4> planck_frac(
                    coef_nc.get_variable<Float>("plank_fraction", {n_temps, n_press+1, n_mixingfracs, n_gpts}),
                    {n_gpts, n_mixingfracs, n_press+1, n_temps});

            // Construct the k-distribution.
            return Gas_optics_rrtmgp_gpu(
                    gas_concs,
                    gas_names,
                    key_species,
                    band2gpt,
                    band_lims,
                    press_ref,
                    press_ref_trop,
                    temp_ref,
                    temp_ref_p,
                    temp_ref_t,
                    vmr_ref,
                    kmajor,
                    kminor_lower,
                    kminor_upper,
                    gas_minor,
                    identifier_minor,
                    minor_gases_lower,
                    minor_gases_upper,
                    minor_limits_gpt_lower,
                    minor_limits_gpt_upper,
                    minor_scales_with_density_lower,
                    minor_scales_with_density_upper,
                    scaling_gas_lower,
                    scaling_gas_upper,
                    scale_by_complement_lower,
                    scale_by_complement_upper,
                    kminor_start_lower,
                    kminor_start_upper,
                    totplnk,
                    planck_frac,
                    rayl_lower,
                    rayl_upper);
        }
        else
        {
            Array<Float,1> solar_src_quiet(
                    coef_nc.get_variable<Float>("solar_source_quiet", {n_gpts}), {n_gpts});
            Array<Float,1> solar_src_facular(
                    coef_nc.get_variable<Float>("solar_source_facular", {n_gpts}), {n_gpts});
            Array<Float,1> solar_src_sunspot(
                    coef_nc.get_variable<Float>("solar_source_sunspot", {n_gpts}), {n_gpts});

            Float tsi = coef_nc.get_variable<Float>("tsi_default");
            Float mg_index = coef_nc.get_variable<Float>("mg_default");
            Float sb_index = coef_nc.get_variable<Float>("sb_default");

            return Gas_optics_rrtmgp_gpu(
                    gas_concs,
                    gas_names,
                    key_species,
                    band2gpt,
                    band_lims,
                    press_ref,
                    press_ref_trop,
                    temp_ref,
                    temp_ref_p,
                    temp_ref_t,
                    vmr_ref,
                    kmajor,
                    kminor_lower,
                    kminor_upper,
                    gas_minor,
                    identifier_minor,
                    minor_gases_lower,
                    minor_gases_upper,
                    minor_limits_gpt_lower,
                    minor_limits_gpt_upper,
                    minor_scales_with_density_lower,
                    minor_scales_with_density_upper,
                    scaling_gas_lower,
                    scaling_gas_upper,
                    scale_by_complement_lower,
                    scale_by_complement_upper,
                    kminor_start_lower,
                    kminor_start_upper,
                    solar_src_quiet,
                    solar_src_facular,
                    solar_src_sunspot,
                    tsi,
                    mg_index,
                    sb_index,
                    rayl_lower,
                    rayl_upper);
        }
        // End reading of k-distribution.
    }


    Cloud_optics_gpu load_and_init_cloud_optics(
            Master& master,
            const std::string& coef_file)
    {
        // READ THE COEFFICIENTS FOR THE OPTICAL SOLVER.
        Netcdf_file coef_nc(master, coef_file, Netcdf_mode::Read);

        // Read look-up table coefficient dimensions
        int n_band     = coef_nc.get_dimension_size("nband");
        int n_rghice   = coef_nc.get_dimension_size("nrghice");
        int n_size_liq = coef_nc.get_dimension_size("nsize_liq");
        int n_size_ice = coef_nc.get_dimension_size("nsize_ice");

        Array<Float,2> band_lims_wvn(coef_nc.get_variable<Float>("bnd_limits_wavenumber", {n_band, 2}), {2, n_band});

        // Read look-up table constants.
        Float radliq_lwr = coef_nc.get_variable<Float>("radliq_lwr");
        Float radliq_upr = coef_nc.get_variable<Float>("radliq_upr");
        Float radliq_fac = coef_nc.get_variable<Float>("radliq_fac");

        Float radice_lwr = coef_nc.get_variable<Float>("radice_lwr");
        Float radice_upr = coef_nc.get_variable<Float>("radice_upr");
        Float radice_fac = coef_nc.get_variable<Float>("radice_fac");

        Array<Float,2> lut_extliq(
                coef_nc.get_variable<Float>("lut_extliq", {n_band, n_size_liq}), {n_size_liq, n_band});
        Array<Float,2> lut_ssaliq(
                coef_nc.get_variable<Float>("lut_ssaliq", {n_band, n_size_liq}), {n_size_liq, n_band});
        Array<Float,2> lut_asyliq(
                coef_nc.get_variable<Float>("lut_asyliq", {n_band, n_size_liq}), {n_size_liq, n_band});

        Array<Float,3> lut_extice(
                coef_nc.get_variable<Float>("lut_extice", {n_rghice, n_band, n_size_ice}), {n_size_ice, n_band, n_rghice});
        Array<Float,3> lut_ssaice(
                coef_nc.get_variable<Float>("lut_ssaice", {n_rghice, n_band, n_size_ice}), {n_size_ice, n_band, n_rghice});
        Array<Float,3> lut_asyice(
                coef_nc.get_variable<Float>("lut_asyice", {n_rghice, n_band, n_size_ice}), {n_size_ice, n_band, n_rghice});

        return Cloud_optics_gpu(
                band_lims_wvn,
                radliq_lwr, radliq_upr, radliq_fac,
                radice_lwr, radice_upr, radice_fac,
                lut_extliq, lut_ssaliq, lut_asyliq,
                lut_extice, lut_ssaice, lut_asyice);
    }
}

#ifdef USECUDA
template<typename TF>
void Radiation_rrtmgp<TF>::prepare_device()
{
    this->kdist_lw_gpu = std::make_unique<Gas_optics_rrtmgp_gpu>(
            load_and_init_gas_optics(master, gas_concs, "coefficients_lw.nc"));

    this->cloud_lw_gpu = std::make_unique<Cloud_optics_gpu>(
            load_and_init_cloud_optics(master, "cloud_coefficients_lw.nc"));
=======
    #ifdef USECUDA

    __global__
    void calc_tendency(
            Float* __restrict__ thlt_rad,  const Float* __restrict__ flux_up, 
            const Float* __restrict flux_dn, const Float* __restrict__ rho, 
            const Float* __restrict__ exner, const Float* __restrict__ dz,
            const int istart, const int jstart, const int kstart,
            const int iend,   const int jend,   const int kend,
            const int igc, const int jgc, const int kgc,
            const int jj, const int kk,
            const int jj_nogc, const int kk_nogc)
    {
        const int i = blockIdx.x*blockDim.x + threadIdx.x + istart;
        const int j = blockIdx.y*blockDim.y + threadIdx.y + jstart;
        const int k = blockIdx.z*blockDim.z + threadIdx.z + kstart;

        if (i < iend && j < jend && k < kend)
        {
            const Float fac = Float(1.) / (rho[k] * Constants::cp<Float> * exner[k] * dz[k]);

            const int ijk = i + j*jj + k*kk;
            const int ijk_nogc = (i-igc) + (j-jgc)*jj_nogc + (k-kgc)*kk_nogc;

            thlt_rad[ijk] = fac * (flux_up[ijk_nogc + kk_nogc] - flux_up[ijk_nogc] -
                                   flux_dn[ijk_nogc + kk_nogc] + flux_dn[ijk_nogc] ); 
        }
    }
            
    __global__
    void add_tendency(
            Float* __restrict__ thlt,  const Float* __restrict__ thlt_rad,
            const int istart, const int jstart, const int kstart,
            const int iend, const int jend, const int kend,
            const int jj, const int kk)
    {
        const int i = blockIdx.x*blockDim.x + threadIdx.x + istart;
        const int j = blockIdx.y*blockDim.y + threadIdx.y + jstart;
        const int k = blockIdx.z*blockDim.z + threadIdx.z + kstart;

        if (i < iend && j < jend && k < kend)
        {
            const int ijk = i + j*jj + k*kk;
            thlt[ijk] = thlt_rad[ijk];
        }
    }
    #endif
>>>>>>> dc1729e0
}
#endif


#ifdef USECUDA
template<typename TF>
void Radiation_rrtmgp<TF>::exec_longwave(
        Thermo<TF>& thermo, Timeloop<TF>& timeloop, Stats<TF>& stats,
        Array_gpu<Float,2>& flux_up, Array_gpu<Float,2>& flux_dn, Array_gpu<Float,2>& flux_net,
        const Array_gpu<Float,2>& t_lay, const Array_gpu<Float,2>& t_lev, const Array_gpu<Float,1>& t_sfc,
        const Array_gpu<Float,2>& h2o, const Array_gpu<Float,2>& clwp, const Array_gpu<Float,2>& ciwp,
        const bool compute_clouds)
{
    constexpr int n_col_block = 1024;

    auto& gd = grid.get_grid_data();

    const int n_col = gd.imax*gd.jmax;
    const int n_lay = gd.ktot;
    const int n_lev = gd.ktot+1;

    const int n_blocks = n_col / n_col_block;
    const int n_col_block_left = n_col % n_col_block;

    const int n_gpt = this->kdist_lw_gpu->get_ngpt();
    const int n_bnd = this->kdist_lw_gpu->get_nband();

    const Bool top_at_1 = 0;

    // Define the pointers for the subsetting.
    std::unique_ptr<Optical_props_arry_gpu> optical_props_subset =
            std::make_unique<Optical_props_1scl_gpu>(n_col_block, n_lay, *kdist_lw_gpu);
    std::unique_ptr<Source_func_lw_gpu> sources_subset =
            std::make_unique<Source_func_lw_gpu>(n_col_block, n_lay, *kdist_lw_gpu);
    std::unique_ptr<Optical_props_1scl_gpu> cloud_optical_props_subset =
            std::make_unique<Optical_props_1scl_gpu>(n_col_block, n_lay, *cloud_lw_gpu);

    std::unique_ptr<Optical_props_arry_gpu> optical_props_left =
            std::make_unique<Optical_props_1scl_gpu>(n_col_block_left, n_lay, *kdist_lw_gpu);
    std::unique_ptr<Source_func_lw_gpu> sources_left =
            std::make_unique<Source_func_lw_gpu>(n_col_block_left, n_lay, *kdist_lw_gpu);
    std::unique_ptr<Optical_props_1scl_gpu> cloud_optical_props_left =
            std::make_unique<Optical_props_1scl_gpu>(n_col_block_left, n_lay, *cloud_lw_gpu);

    /*
    // Lambda function for solving optical properties subset.
    auto call_kernels = [&](
            const int col_s_in, const int col_e_in,
            std::unique_ptr<Optical_props_arry_gpu>& optical_props_subset_in,
            std::unique_ptr<Optical_props_1scl_gpu>& cloud_optical_props_subset_in,
            Source_func_lw_gpu& sources_subset_in,
            const Array_gpu<Float,2>& emis_sfc_subset_in,
            Fluxes_broadband_gpu& fluxes,
            Fluxes_broadband_gpu& bnd_fluxes)
    {
        const int n_col_in = col_e_in - col_s_in + 1;
        Gas_concs_gpu gas_concs_subset(gas_concs, col_s_in, n_col_in);

        auto p_lev_subset = p_lev.subset({{ {col_s_in, col_e_in}, {1, n_lev} }});

        Array_gpu<Float,2> col_dry_subset({n_col_in, n_lay});
        if (col_dry.size() == 0)
            Gas_optics_rrtmgp_gpu::get_col_dry(col_dry_subset, gas_concs_subset.get_vmr("h2o"), p_lev_subset);
        else
            col_dry_subset = col_dry.subset({{ {col_s_in, col_e_in}, {1, n_lay} }});

        kdist_gpu->gas_optics(
                p_lay.subset({{ {col_s_in, col_e_in}, {1, n_lay} }}),
                p_lev_subset,
                t_lay.subset({{ {col_s_in, col_e_in}, {1, n_lay} }}),
                t_sfc.subset({{ {col_s_in, col_e_in} }}),
                gas_concs_subset,
                optical_props_subset_in,
                sources_subset_in,
                col_dry_subset,
                t_lev.subset({{ {col_s_in, col_e_in}, {1, n_lev} }}) );

        if (switch_cloud_optics)
        {
            cloud_optics_gpu->cloud_optics(
                    lwp.subset({{ {col_s_in, col_e_in}, {1, n_lay} }}),
                    iwp.subset({{ {col_s_in, col_e_in}, {1, n_lay} }}),
                    rel.subset({{ {col_s_in, col_e_in}, {1, n_lay} }}),
                    rei.subset({{ {col_s_in, col_e_in}, {1, n_lay} }}),
                    *cloud_optical_props_subset_in);

            // cloud->delta_scale();

            // Add the cloud optical props to the gas optical properties.
            add_to(
                    dynamic_cast<Optical_props_1scl_gpu&>(*optical_props_subset_in),
                    dynamic_cast<Optical_props_1scl_gpu&>(*cloud_optical_props_subset_in));
        }

        // Store the optical properties, if desired.
        if (switch_output_optical)
        {
            subset_kernel_launcher_cuda::get_from_subset(
                    n_col, n_lay, n_gpt, n_col_in, col_s_in, tau.ptr(), lay_source.ptr(), lev_source_inc.ptr(), lev_source_dec.ptr(),
                    optical_props_subset_in->get_tau().ptr(), sources_subset_in.get_lay_source().ptr(),
                    sources_subset_in.get_lev_source_inc().ptr(), sources_subset_in.get_lev_source_dec().ptr());

            subset_kernel_launcher_cuda::get_from_subset(
                    n_col, n_gpt, n_col_in, col_s_in, sfc_source.ptr(), sources_subset_in.get_sfc_source().ptr());
        }

        if (!switch_fluxes)
            return;

        Array_gpu<Float,3> gpt_flux_up({n_col_in, n_lev, n_gpt});
        Array_gpu<Float,3> gpt_flux_dn({n_col_in, n_lev, n_gpt});

        constexpr int n_ang = 1;

        rte_lw.rte_lw(
                optical_props_subset_in,
                top_at_1,
                sources_subset_in,
                emis_sfc_subset_in,
                Array_gpu<Float,2>(), // Add an empty array, no inc_flux.
                gpt_flux_up, gpt_flux_dn,
                n_ang);

        fluxes.reduce(gpt_flux_up, gpt_flux_dn, optical_props_subset_in, top_at_1);

        // Copy the data to the output.
        subset_kernel_launcher_cuda::get_from_subset(
                n_col, n_lev, n_col_in, col_s_in, lw_flux_up.ptr(), lw_flux_dn.ptr(), lw_flux_net.ptr(),
                fluxes.get_flux_up().ptr(), fluxes.get_flux_dn().ptr(), fluxes.get_flux_net().ptr());

        if (switch_output_bnd_fluxes)
        {
            bnd_fluxes.reduce(gpt_flux_up, gpt_flux_dn, optical_props_subset_in, top_at_1);

            subset_kernel_launcher_cuda::get_from_subset(
                    n_col, n_lev, n_bnd, n_col_in, col_s_in, lw_bnd_flux_up.ptr(), lw_bnd_flux_dn.ptr(), lw_bnd_flux_net.ptr(),
                    bnd_fluxes.get_bnd_flux_up().ptr(), bnd_fluxes.get_bnd_flux_dn().ptr(), bnd_fluxes.get_bnd_flux_net().ptr());
        }
    };

    for (int b=1; b<=n_blocks; ++b)
    {
        const int col_s = (b-1) * n_col_block + 1;
        const int col_e =  b    * n_col_block;

        Array_gpu<Float,2> emis_sfc_subset = emis_sfc.subset({{ {1, n_bnd}, {col_s, col_e} }});

        std::unique_ptr<Fluxes_broadband_gpu> fluxes_subset =
                std::make_unique<Fluxes_broadband_gpu>(n_col_block, n_lev);
        std::unique_ptr<Fluxes_broadband_gpu> bnd_fluxes_subset =
                std::make_unique<Fluxes_byband_gpu>(n_col_block, n_lev, n_bnd);

        call_kernels(
                col_s, col_e,
                optical_props_subset,
                cloud_optical_props_subset,
                *sources_subset,
                emis_sfc_subset,
                *fluxes_subset,
                *bnd_fluxes_subset);
    }

    if (n_col_block_residual > 0)
    {
        const int col_s = n_col - n_col_block_residual + 1;
        const int col_e = n_col;

        Array_gpu<Float,2> emis_sfc_residual = emis_sfc.subset({{ {1, n_bnd}, {col_s, col_e} }});
        std::unique_ptr<Fluxes_broadband_gpu> fluxes_residual =
                std::make_unique<Fluxes_broadband_gpu>(n_col_block_residual, n_lev);
        std::unique_ptr<Fluxes_broadband_gpu> bnd_fluxes_residual =
                std::make_unique<Fluxes_byband_gpu>(n_col_block_residual, n_lev, n_bnd);

        call_kernels(
                col_s, col_e,
                optical_props_residual,
                cloud_optical_props_residual,
                *sources_residual,
                emis_sfc_residual,
                *fluxes_residual,
                *bnd_fluxes_residual);
    }
    */
}
#endif


#ifdef USECUDA
template <typename TF>
void Radiation_rrtmgp<TF>::exec(Thermo<TF>& thermo, double time, Timeloop<TF>& timeloop, Stats<TF>& stats)
{
    auto& gd = grid.get_grid_data();

    const int blocki = gd.ithread_block;
    const int blockj = gd.jthread_block;
    const int gridi  = gd.imax/blocki + (gd.imax%blocki > 0);
    const int gridj  = gd.jmax/blockj + (gd.jmax%blockj > 0);

    dim3 gridGPU_3d (gridi, gridj, gd.kmax+1);
    dim3 blockGPU_3d(blocki, blockj, 1);
    
    const bool do_radiation = ((timeloop.get_itime() % idt_rad == 0) && !timeloop.in_substep()) ;

    if (do_radiation)
    {
        // Set the tendency to zero.
        std::fill(fields.sd.at("thlt_rad")->fld.begin(), fields.sd.at("thlt_rad")->fld.end(), Float(0.));

        auto t_lay = fields.get_tmp_g();
        auto t_lev = fields.get_tmp_g();
        auto h2o   = fields.get_tmp_g(); // This is the volume mixing ratio, not the specific humidity of vapor.
        auto clwp  = fields.get_tmp_g();
        auto ciwp  = fields.get_tmp_g();

        // Set the input to the radiation on a 3D grid without ghost cells.
        thermo.get_radiation_fields_g(*t_lay, *t_lev, *h2o, *clwp, *ciwp);

        const int nmaxh = gd.imax*gd.jmax*(gd.ktot+1);
        const int ijmax = gd.imax*gd.jmax;

        // Create views on existing variables.
        Array_gpu<Float,2> t_lay_a(t_lay->fld_g, {gd.imax*gd.jmax, gd.ktot});
        Array_gpu<Float,2> t_lev_a(t_lev->fld_g, {gd.imax*gd.jmax, gd.ktot+1});
        Array_gpu<Float,1> t_sfc_a(t_lev->fld_bot_g, {gd.imax*gd.jmax});
        Array_gpu<Float,2> h2o_a(h2o->fld_g, {gd.imax*gd.jmax, gd.ktot});
        Array_gpu<Float,2> clwp_a(clwp->fld_g, {gd.imax*gd.jmax, gd.ktot});
        Array_gpu<Float,2> ciwp_a(ciwp->fld_g, {gd.imax*gd.jmax, gd.ktot});

        // Flux fields.
        Array_gpu<Float,2> flux_up ({gd.imax*gd.jmax, gd.ktot+1});
        Array_gpu<Float,2> flux_dn ({gd.imax*gd.jmax, gd.ktot+1});
        Array_gpu<Float,2> flux_net({gd.imax*gd.jmax, gd.ktot+1});

        const bool compute_clouds = true;
 
        try
        {
            if (sw_longwave)
            {
                /*
                exec_longwave(
                        thermo, timeloop, stats,
                        flux_up, flux_dn, flux_net,
                        t_lay_a, t_lev_a, t_sfc_a, h2o_a, clwp_a, ciwp_a,
                        compute_clouds); */
                calc_tendency<<<gridGPU_3d, blockGPU_3d>>>(
                        fields.sd.at("thlt_rad")->fld.data(),
                        flux_up.ptr(), flux_dn.ptr(),
                        fields.rhoref.data(), thermo.get_basestate_vector("exner").data(),
                        gd.dz.data(),
                        gd.istart, gd.iend, gd.jstart, gd.jend, gd.kstart, gd.kend,
                        gd.igc, gd.jgc, gd.kgc,
                        gd.icells, gd.ijcells,
                        gd.imax, gd.imax*gd.jmax);
                /*
                store_surface_fluxes(
                        lw_flux_up_sfc.data(), lw_flux_dn_sfc.data(),
                        flux_up.ptr(), flux_dn.ptr(),
                        gd.istart, gd.iend,
                        gd.jstart, gd.jend,
                        gd.igc, gd.jgc,
                        gd.icells, gd.ijcells,
                        gd.imax);
                        */
            }

            /*
            if (sw_shortwave)
            {
                if (!sw_fixed_sza)
                {
                    // Update the solar zenith angle, and calculate new shortwave reference column
                    const int day_of_year = int(timeloop.calc_day_of_year());
                    const int year = timeloop.get_year();
                    const Float seconds_after_midnight = Float(timeloop.calc_hour_of_day()*3600);
                    this->mu0 = calc_cos_zenith_angle(lat, lon, day_of_year, seconds_after_midnight, year);

                    // Calculate correction factor for impact Sun's distance on the solar "constant"
                    const Float frac_day_of_year = Float(day_of_year) + seconds_after_midnight / Float(86400);
                    this->tsi_scaling = calc_sun_distance_factor(frac_day_of_year);

                    if (is_day(this->mu0))
                    {
                        const int n_bnd = kdist_sw->get_nband();

                        // Set the solar zenith angle and albedo.
                        Array<Float,2> sfc_alb_dir({n_bnd, n_col});
                        Array<Float,2> sfc_alb_dif({n_bnd, n_col});

                        for (int ibnd=1; ibnd<=n_bnd; ++ibnd)
                        {
                            sfc_alb_dir({ibnd, 1}) = this->sfc_alb_dir;
                            sfc_alb_dif({ibnd, 1}) = this->sfc_alb_dif;
                        }

                        Array<Float,1> mu0({n_col});
                        mu0({1}) = this->mu0;

                        solve_shortwave_column(
                                optical_props_sw,
                                sw_flux_up_col, sw_flux_dn_col, sw_flux_dn_dir_col, sw_flux_net_col,
                                sw_flux_dn_dir_inc, sw_flux_dn_dif_inc, thermo.get_basestate_vector("ph")[gd.kend],
                                gas_concs_col,
                                *kdist_sw,
                                col_dry,
                                p_lay_col, p_lev_col,
                                t_lay_col, t_lev_col,
                                mu0,
                                sfc_alb_dir, sfc_alb_dif,
                                tsi_scaling,
                                n_lay_col);
                    }
                }

                if (is_day(this->mu0))
                {
                    Array<Float,2> flux_dn_dir({gd.imax*gd.jmax, gd.ktot+1});

                    exec_shortwave(
                            thermo, timeloop, stats,
                            flux_up, flux_dn, flux_dn_dir, flux_net,
                            t_lay_a, t_lev_a, h2o_a, clwp_a, ciwp_a,
                            compute_clouds);

                    calc_tendency(
                            fields.sd.at("thlt_rad")->fld.data(),
                            flux_up.ptr(), flux_dn.ptr(),
                            fields.rhoref.data(), thermo.get_basestate_vector("exner").data(),
                            gd.dz.data(),
                            gd.istart, gd.iend, gd.jstart, gd.jend, gd.kstart, gd.kend,
                            gd.igc, gd.jgc, gd.kgc,
                            gd.icells, gd.ijcells,
                            gd.imax, gd.imax*gd.jmax);

                    store_surface_fluxes(
                            sw_flux_up_sfc.data(), sw_flux_dn_sfc.data(),
                            flux_up.ptr(), flux_dn.ptr(),
                            gd.istart, gd.iend,
                            gd.jstart, gd.jend,
                            gd.igc, gd.jgc,
                            gd.icells, gd.ijcells,
                            gd.imax);
                }
                else
                {
                    // Set the surface fluxes to zero, for (e.g.) the land-surface model.
                    std::fill(sw_flux_up_sfc.begin(), sw_flux_up_sfc.end(), Float(0));
                    std::fill(sw_flux_dn_sfc.begin(), sw_flux_dn_sfc.end(), Float(0));
                }
            }
            */
        } // End try block.
        catch (std::exception& e)
        {
            #ifdef USEMPI
            std::cout << "SINGLE PROCESS EXCEPTION: " << e.what() << std::endl;
            MPI_Abort(MPI_COMM_WORLD, 1);
            #else
            throw;
            #endif
        }

        fields.release_tmp_g(t_lay);
        fields.release_tmp_g(t_lev);
        fields.release_tmp_g(h2o);
        fields.release_tmp_g(clwp);
        fields.release_tmp_g(ciwp);
    }

    // Always add the tendency.
    add_tendency<<<gridGPU_3d, blockGPU_3d>>>(
            fields.st.at("thl")->fld_g,
            fields.sd.at("thlt_rad")->fld_g,
            gd.istart, gd.iend, gd.jstart, gd.jend, gd.kstart, gd.kend,
            gd.icells, gd.ijcells);

    stats.calc_tend(*fields.st.at("thl"), tend_name);
}


template <typename TF>
std::vector<TF>& Radiation_rrtmgp<TF>::get_surface_radiation(const std::string& name)
{
    throw std::runtime_error("Radiation_rrtmgp is not implemented yet on the GPU");
}


template <typename TF>
void Radiation_rrtmgp<TF>::clear_device()
{
}
#endif


#ifdef FLOAT_SINGLE
template class Radiation_rrtmgp<float>;
#else
template class Radiation_rrtmgp<double>;
#endif<|MERGE_RESOLUTION|>--- conflicted
+++ resolved
@@ -27,18 +27,63 @@
 #include "timeloop.h"
 #include "thermo.h"
 #include "stats.h"
-<<<<<<< HEAD
 #include "netcdf_interface.h"
-=======
 #include "constants.h"
->>>>>>> dc1729e0
 
 #include "Array.h"
 
 
 namespace
 {
-<<<<<<< HEAD
+    #ifdef USECUDA
+    __global__
+    void calc_tendency(
+            Float* __restrict__ thlt_rad,  const Float* __restrict__ flux_up, 
+            const Float* __restrict flux_dn, const Float* __restrict__ rho, 
+            const Float* __restrict__ exner, const Float* __restrict__ dz,
+            const int istart, const int jstart, const int kstart,
+            const int iend,   const int jend,   const int kend,
+            const int igc, const int jgc, const int kgc,
+            const int jj, const int kk,
+            const int jj_nogc, const int kk_nogc)
+    {
+        const int i = blockIdx.x*blockDim.x + threadIdx.x + istart;
+        const int j = blockIdx.y*blockDim.y + threadIdx.y + jstart;
+        const int k = blockIdx.z*blockDim.z + threadIdx.z + kstart;
+
+        if (i < iend && j < jend && k < kend)
+        {
+            const Float fac = Float(1.) / (rho[k] * Constants::cp<Float> * exner[k] * dz[k]);
+
+            const int ijk = i + j*jj + k*kk;
+            const int ijk_nogc = (i-igc) + (j-jgc)*jj_nogc + (k-kgc)*kk_nogc;
+
+            thlt_rad[ijk] = fac * (flux_up[ijk_nogc + kk_nogc] - flux_up[ijk_nogc] -
+                                   flux_dn[ijk_nogc + kk_nogc] + flux_dn[ijk_nogc] ); 
+        }
+    }
+    
+            
+    __global__
+    void add_tendency(
+            Float* __restrict__ thlt,  const Float* __restrict__ thlt_rad,
+            const int istart, const int jstart, const int kstart,
+            const int iend, const int jend, const int kend,
+            const int jj, const int kk)
+    {
+        const int i = blockIdx.x*blockDim.x + threadIdx.x + istart;
+        const int j = blockIdx.y*blockDim.y + threadIdx.y + jstart;
+        const int k = blockIdx.z*blockDim.z + threadIdx.z + kstart;
+
+        if (i < iend && j < jend && k < kend)
+        {
+            const int ijk = i + j*jj + k*kk;
+            thlt[ijk] = thlt_rad[ijk];
+        }
+    }
+    #endif
+
+
     std::vector<std::string> get_variable_string(
             const std::string& var_name,
             std::vector<int> i_count,
@@ -347,55 +392,6 @@
 
     this->cloud_lw_gpu = std::make_unique<Cloud_optics_gpu>(
             load_and_init_cloud_optics(master, "cloud_coefficients_lw.nc"));
-=======
-    #ifdef USECUDA
-
-    __global__
-    void calc_tendency(
-            Float* __restrict__ thlt_rad,  const Float* __restrict__ flux_up, 
-            const Float* __restrict flux_dn, const Float* __restrict__ rho, 
-            const Float* __restrict__ exner, const Float* __restrict__ dz,
-            const int istart, const int jstart, const int kstart,
-            const int iend,   const int jend,   const int kend,
-            const int igc, const int jgc, const int kgc,
-            const int jj, const int kk,
-            const int jj_nogc, const int kk_nogc)
-    {
-        const int i = blockIdx.x*blockDim.x + threadIdx.x + istart;
-        const int j = blockIdx.y*blockDim.y + threadIdx.y + jstart;
-        const int k = blockIdx.z*blockDim.z + threadIdx.z + kstart;
-
-        if (i < iend && j < jend && k < kend)
-        {
-            const Float fac = Float(1.) / (rho[k] * Constants::cp<Float> * exner[k] * dz[k]);
-
-            const int ijk = i + j*jj + k*kk;
-            const int ijk_nogc = (i-igc) + (j-jgc)*jj_nogc + (k-kgc)*kk_nogc;
-
-            thlt_rad[ijk] = fac * (flux_up[ijk_nogc + kk_nogc] - flux_up[ijk_nogc] -
-                                   flux_dn[ijk_nogc + kk_nogc] + flux_dn[ijk_nogc] ); 
-        }
-    }
-            
-    __global__
-    void add_tendency(
-            Float* __restrict__ thlt,  const Float* __restrict__ thlt_rad,
-            const int istart, const int jstart, const int kstart,
-            const int iend, const int jend, const int kend,
-            const int jj, const int kk)
-    {
-        const int i = blockIdx.x*blockDim.x + threadIdx.x + istart;
-        const int j = blockIdx.y*blockDim.y + threadIdx.y + jstart;
-        const int k = blockIdx.z*blockDim.z + threadIdx.z + kstart;
-
-        if (i < iend && j < jend && k < kend)
-        {
-            const int ijk = i + j*jj + k*kk;
-            thlt[ijk] = thlt_rad[ijk];
-        }
-    }
-    #endif
->>>>>>> dc1729e0
 }
 #endif
 
