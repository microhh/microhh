--- conflicted
+++ resolved
@@ -1028,14 +1028,9 @@
                     dynamic_cast<Optical_props_2str_gpu&>(*optical_props_subset_in),
                     dynamic_cast<Optical_props_2str_gpu&>(*aerosol_optical_props_subset_in));
 
-<<<<<<< HEAD
-            if (do_radiation_stats)
-            sum_tau(n_col_in, n_lay, col_s_in, aerosol_optical_props_subset_in->get_tau().ptr(), ibnd_550, aod550_g);
-=======
             // calculate aerosol optical depth when calculating radiation for the whole domain (not for individual column stats)
             if (do_radiation_stats && aod550.size()!=0)
-                sum_tau(n_col_in, n_lay, col_s_in, aerosol_optical_props_subset_in->get_tau().ptr(), ibnd_550-1, aod550_g);
->>>>>>> 948e78b9
+                sum_tau(n_col_in, n_lay, col_s_in, aerosol_optical_props_subset_in->get_tau().ptr(), ibnd_550, aod550_g);
 
         }
 
