/*
 * MicroHH
 * Copyright (c) 2011-2014 Chiel van Heerwaarden
 * Copyright (c) 2011-2014 Thijs Heus
 * Copyright (c)      2014 Bart van Stratum
 *
 * This file is part of MicroHH
 *
 * MicroHH is free software: you can redistribute it and/or modify
 * it under the terms of the GNU General Public License as published by
 * the Free Software Foundation, either version 3 of the License, or
 * (at your option) any later version.

 * MicroHH is distributed in the hope that it will be useful,
 * but WITHOUT ANY WARRANTY; without even the implied warranty of
 * MERCHANTABILITY or FITNESS FOR A PARTICULAR PURPOSE.  See the
 * GNU General Public License for more details.

 * You should have received a copy of the GNU General Public License
 * along with MicroHH.  If not, see <http://www.gnu.org/licenses/>.
 */

#include <cstdio>
#include <cmath>
#include <algorithm>
#include <fftw3.h>
#include <cufft.h>
#include "master.h"
#include "grid.h"
#include "fields.h"
#include "pres_2.h"
#include "defines.h"
#include "model.h"
#include "tools.h"
#include "constants.h"

__global__ void pres_2_presin(double * __restrict__ p,
                              double * __restrict__ u ,  double * __restrict__ v ,     double * __restrict__ w ,
                              double * __restrict__ ut,  double * __restrict__ vt,     double * __restrict__ wt,
                              double * __restrict__ dzi, double * __restrict__ rhoref, double * __restrict__ rhorefh,
                              double dxi, double dyi, double dti,
                              const int jj, const int kk,
                              const int jjp, const int kkp,
                              const int imax, const int jmax, const int kmax,
                              const int igc, const int jgc, const int kgc)
{
  const int ii = 1;
  const int i = blockIdx.x*blockDim.x + threadIdx.x;
  const int j = blockIdx.y*blockDim.y + threadIdx.y;
  const int k = blockIdx.z;

  if(i < imax && j < jmax && k < kmax)
  {
    const int ijkp = i + j*jjp + k*kkp;
    const int ijk  = i+igc + (j+jgc)*jj + (k+kgc)*kk;

    p[ijkp] = rhoref [k+kgc]   * ( (ut[ijk+ii] + u[ijk+ii] * dti) - (ut[ijk] + u[ijk] * dti) ) * dxi
            + rhoref [k+kgc]   * ( (vt[ijk+jj] + v[ijk+jj] * dti) - (vt[ijk] + v[ijk] * dti) ) * dyi
          + ( rhorefh[k+kgc+1] * (  wt[ijk+kk] + w[ijk+kk] * dti) 
            - rhorefh[k+kgc  ] * (  wt[ijk   ] + w[ijk   ] * dti) ) * dzi[k+kgc];
  }
}

__global__ void pres_2_presout(double * __restrict__ ut, double * __restrict__ vt, double * __restrict__ wt,
                               double * __restrict__ p,
                               double * __restrict__ dzhi, const double dxi, const double dyi,
                               const int jj, const int kk,
                               const int istart, const int jstart, const int kstart,
                               const int iend, const int jend, const int kend)
{
  const int i = blockIdx.x*blockDim.x + threadIdx.x + istart;
  const int j = blockIdx.y*blockDim.y + threadIdx.y + jstart;
  const int k = blockIdx.z + kstart;

  const int ii = 1;

  if(i < iend && j < jend && k < kend)
  {
    int ijk = i + j*jj + k*kk;
    ut[ijk] -= (p[ijk] - p[ijk-ii]) * dxi;
    vt[ijk] -= (p[ijk] - p[ijk-jj]) * dyi;
    wt[ijk] -= (p[ijk] - p[ijk-kk]) * dzhi[k];
  }
}

__global__ void pres_2_solveout(double * __restrict__ p, double * __restrict__ work3d,
                                const int jj, const int kk,
                                const int jjp, const int kkp,
                                const int istart, const int jstart, const int kstart,
                                const int imax, const int jmax, const int kmax)
{
  const int i = blockIdx.x*blockDim.x + threadIdx.x;
  const int j = blockIdx.y*blockDim.y + threadIdx.y;
  const int k = blockIdx.z;

  if(i < imax && j < jmax && k < kmax)
  {
    const int ijk  = i + j*jj + k*kk;
    const int ijkp = i+istart + (j+jstart)*jjp + (k+kstart)*kkp;

    p[ijkp] = work3d[ijk];

    if(k == 0)
      p[ijkp-kkp] = p[ijkp];
  }
}

__global__ void pres_2_solvein(double * __restrict__ p,
                               double * __restrict__ work3d, double * __restrict__ b,
                               double * __restrict__ a, double * __restrict__ c,
                               double * __restrict__ dz, double * __restrict__ rhoref, 
                               double * __restrict__ bmati, double * __restrict__ bmatj,
                               const int jj, const int kk, 
                               const int imax, const int jmax, const int kmax,
                               const int kstart)
{
  int i = blockIdx.x*blockDim.x + threadIdx.x;
  int j = blockIdx.y*blockDim.y + threadIdx.y;
  int k = blockIdx.z;

  if(i < imax && j < jmax && k < kmax)
  {
    int ijk = i + j*jj + k*kk;

    // CvH this needs to be taken into account in case of an MPI run
    // iindex = mpi->mpicoordy * iblock + i;
    // jindex = mpi->mpicoordx * jblock + j;
    // b[ijk] = dz[k+kgc]*dz[k+kgc] * (bmati[iindex]+bmatj[jindex]) - (a[k]+c[k]);
    //  if(iindex == 0 && jindex == 0)

    b[ijk] = dz[k+kstart]*dz[k+kstart] * rhoref[k+kstart]*(bmati[i]+bmatj[j]) - (a[k]+c[k]);
    p[ijk] = dz[k+kstart]*dz[k+kstart] * p[ijk];

    if(k == 0)
    {
      // substitute BC's
      // ijk = i + j*jj;
      b[ijk] += a[0];
    }
    else if(k == kmax-1)
    {
      // for wave number 0, which contains average, set pressure at top to zero
      if(i == 0 && j == 0)
        b[ijk] -= c[k];
      // set dp/dz at top to zero
      else
        b[ijk] += c[k];
    }
  }
}

__global__ void pres_2_tdma(double * __restrict__ a, double * __restrict__ b, double * __restrict__ c, 
                            double * __restrict__ p, double * __restrict__ work3d,
                            const int jj, const int kk,
                            const int imax, const int jmax, const int kmax)
{
  const int i = blockIdx.x*blockDim.x + threadIdx.x;
  const int j = blockIdx.y*blockDim.y + threadIdx.y;

  if(i < imax && j < jmax)
  {
    const int ij = i + j*jj;
    int k,ijk;

    double work2d = b[ij];
    p[ij] /= work2d;

    for(k=1; k<kmax; k++)
    {
      ijk = ij + k*kk;
      work3d[ijk] = c[k-1] / work2d;
      work2d = b[ijk] - a[k]*work3d[ijk];
      p[ijk] -= a[k]*p[ijk-kk];
      p[ijk] /= work2d;
    }

    for(k=kmax-2; k>=0; k--)
    {
      ijk = ij + k*kk;
      p[ijk] -= work3d[ijk+kk]*p[ijk+kk];
    }
  }
}

__global__ void pres_2_complex_double_x(cufftDoubleComplex * __restrict__ cdata, double * __restrict__ ddata, const unsigned int itot, const unsigned int jtot, bool forward)
{
  int i = blockIdx.x*blockDim.x + threadIdx.x;
  int j = blockIdx.y*blockDim.y + threadIdx.y;

  int ij   = i + j * itot;        // index real part in ddata
  int ij2  = (itot-i) + j*itot;   // index complex part in ddata
  int imax = itot/2+1;
  int ijc  = i + j * imax;        // index in cdata

  if((j < jtot) && (i < imax))
  {
    if(forward) // complex -> double
    {
      ddata[ij]  = cdata[ijc].x;
      if(i>0 && i<imax-1) 
        ddata[ij2] = cdata[ijc].y;
    }
    else // double -> complex
    {
      cdata[ijc].x = ddata[ij];
      if(i>0 && i<imax-1) 
        cdata[ijc].y = ddata[ij2];
    }
  }
} 

__global__ void pres_2_complex_double_y(cufftDoubleComplex * __restrict__ cdata, double * __restrict__ ddata, const unsigned int itot, const unsigned int jtot, bool forward)
{
  int i = blockIdx.x*blockDim.x + threadIdx.x;
  int j = blockIdx.y*blockDim.y + threadIdx.y;

  int ij   = i + j * itot;        // index real part in ddata
  int ij2 = i + (jtot-j)*itot;    // index complex part in ddata
  int jmax = jtot/2+1; 
  // ijc equals ij

  if((i < itot) && (j < jmax))
  {
    if(forward) // complex -> double
    {
      ddata[ij] = cdata[ij].x;
      if(j>0 && j<jmax-1) 
        ddata[ij2] = cdata[ij].y;
    }
    else // double -> complex
    {
      cdata[ij].x = ddata[ij];
      if(j>0 && j<jmax-1) 
        cdata[ij].y = ddata[ij2];
    }
  }
}

 __global__ void pres_2_normalize(double * __restrict__ data, const unsigned int itot, const unsigned int jtot, const double in)
{
  int i = blockIdx.x*blockDim.x + threadIdx.x;
  int j = blockIdx.y*blockDim.y + threadIdx.y;

  int ij = i + j * itot;
  if((i < itot) && (j < jtot))
    data[ij] = data[ij] * in;
} 

__global__ void pres_2_calcdivergence(double * __restrict__ u, double * __restrict__ v, double * __restrict__ w, 
                                      double * __restrict__ div, double * __restrict__ dzi, 
                                      double * __restrict__ rhoref, double * __restrict__ rhorefh,
                                      double dxi, double dyi, 
                                      int jj, int kk, int istart, int jstart, int kstart,
                                      int iend, int jend, int kend)
{
  int i = blockIdx.x*blockDim.x + threadIdx.x + istart; 
  int j = blockIdx.y*blockDim.y + threadIdx.y + jstart; 
  int k = blockIdx.z + kstart; 
  int ii = 1;

  if(i < iend && j < jend && k < kend)
  {
    int ijk = i + j*jj + k*kk;
    div[ijk] = rhoref[k]*((u[ijk+ii]-u[ijk])*dxi + (v[ijk+jj]-v[ijk])*dyi) 
            + (rhorefh[k+1]*w[ijk+kk]-rhorefh[k]*w[ijk])*dzi[k];
  }
}

int cpres_2::prepareDevice()
{
  const int kmemsize = grid->kmax*sizeof(double);
  const int imemsize = grid->itot*sizeof(double);
  const int jmemsize = grid->jtot*sizeof(double);

  const int ijmemsize = grid->imax*grid->jmax*sizeof(double);

  cudaMalloc((void**)&bmati_g, imemsize);
  cudaMalloc((void**)&bmatj_g, jmemsize);
  cudaMalloc((void**)&a_g, kmemsize);
  cudaMalloc((void**)&c_g, kmemsize);
  cudaMalloc((void**)&work2d_g, ijmemsize);

  cudaMemcpy(bmati_g, bmati, imemsize, cudaMemcpyHostToDevice);
  cudaMemcpy(bmatj_g, bmatj, jmemsize, cudaMemcpyHostToDevice);
  cudaMemcpy(a_g, a, kmemsize, cudaMemcpyHostToDevice);
  cudaMemcpy(c_g, c, kmemsize, cudaMemcpyHostToDevice);
  cudaMemcpy(work2d_g, work2d, ijmemsize, cudaMemcpyHostToDevice);

  // cuFFT
  cudaMalloc((void **)&ffti_complex_g, sizeof(cufftDoubleComplex)*(grid->jtot * (grid->itot/2+1))); // sizeof(complex) = 16
  cudaMalloc((void **)&fftj_complex_g, sizeof(cufftDoubleComplex)*(grid->itot * (grid->jtot/2+1)));

  // Make cuFFT plan
  int rank      = 1;

  // Double input
  int i_ni[]    = {grid->itot}; 
  int i_nj[]    = {grid->jtot};  
  int i_istride = 1;
  int i_jstride = grid->itot;
  int i_idist   = grid->itot;
  int i_jdist   = 1;

  // Double-complex output
  int o_ni[]    = {grid->itot/2+1};
  int o_nj[]    = {grid->jtot/2+1};
  int o_istride = 1;
  int o_jstride = grid->itot;
  int o_idist   = grid->itot/2+1;
  int o_jdist   = 1;

  // Forward FFTs
  cufftPlanMany(&iplanf, rank, i_ni, i_ni, i_istride, i_idist, o_ni, o_istride, o_idist, CUFFT_D2Z, grid->jtot);
  cufftPlanMany(&jplanf, rank, i_nj, i_nj, i_jstride, i_jdist, o_nj, o_jstride, o_jdist, CUFFT_D2Z, grid->itot);

  // Backward FFTs
  // NOTE: input size is always the 'logical' size of the FFT, so itot or jtot, not itot/2+1 or jtot/2+1 
  cufftPlanMany(&iplanb, rank, i_ni, o_ni, o_istride, o_idist, i_ni, i_istride, i_idist, CUFFT_Z2D, grid->jtot);
  cufftPlanMany(&jplanb, rank, i_nj, o_nj, o_jstride, o_jdist, i_nj, i_jstride, i_jdist, CUFFT_Z2D, grid->itot);

  return 0;
}

int cpres_2::clearDevice()
{
  cudaFree(bmati_g);
  cudaFree(bmatj_g);
  cudaFree(a_g);
  cudaFree(c_g);
  cudaFree(work2d_g);
  cudaFree(ffti_complex_g);
  cudaFree(fftj_complex_g);

  cufftDestroy(iplanf);
  cufftDestroy(jplanf);
  cufftDestroy(iplanb);
  cufftDestroy(jplanb);
 
  return 0; 
}

#ifdef USECUDA
void cpres_2::exec(double dt)
{
<<<<<<< HEAD
  int kk;
  const int blocki  = cuda::blockSizeI;
  const int blockj  = cuda::blockSizeJ;
=======
  const int blocki  = 128;
  const int blockj  = 2;
>>>>>>> c12f6e0d
  const int gridi   = grid->imax/blocki + (grid->imax%blocki > 0);
  const int gridj   = grid->jmax/blockj + (grid->jmax%blockj > 0);

  dim3 gridGPU (gridi, gridj, grid->kmax);
  dim3 blockGPU(blocki, blockj, 1);

  dim3 grid2dGPU (gridi, gridj);
  dim3 block2dGPU(blocki, blockj);

  const int offs = grid->memoffset;

  // calculate the cyclic BCs first
  grid->boundary_cyclic_g(&fields->ut->data_g[offs]);
  grid->boundary_cyclic_g(&fields->vt->data_g[offs]);
  grid->boundary_cyclic_g(&fields->wt->data_g[offs]);

  pres_2_presin<<<gridGPU, blockGPU>>>(fields->sd["p"]->data_g,
                                       &fields->u->data_g[offs],  &fields->v->data_g[offs],  &fields->w->data_g[offs],
                                       &fields->ut->data_g[offs], &fields->vt->data_g[offs], &fields->wt->data_g[offs],
                                       grid->dzi_g, fields->rhoref_g, fields->rhorefh_g, 
                                       1./grid->dx, 1./grid->dy, 1./dt,
                                       grid->icellsp, grid->ijcellsp, grid->imax, grid->imax*grid->jmax, 
                                       grid->imax, grid->jmax, grid->kmax,
                                       grid->igc, grid->jgc, grid->kgc);

  // Forward FFT -> how to get rid of the loop at the host side....
  // A massive FFT (e.g. 3D field) would require large host fields for the FFT output
  int kk = grid->itot*grid->jtot;
  for (int k=0; k<grid->ktot; ++k)
  {
    int ijk = k*kk;

    cufftExecD2Z(iplanf, (cufftDoubleReal*)&fields->sd["p"]->data_g[ijk], ffti_complex_g);
    cudaThreadSynchronize();
    pres_2_complex_double_x<<<grid2dGPU,block2dGPU>>>(ffti_complex_g, &fields->sd["p"]->data_g[ijk], grid->itot, grid->jtot, true); 

    cufftExecD2Z(jplanf, (cufftDoubleReal*)&fields->sd["p"]->data_g[ijk], fftj_complex_g);
    cudaThreadSynchronize();
    pres_2_complex_double_y<<<grid2dGPU,block2dGPU>>>(fftj_complex_g, &fields->sd["p"]->data_g[ijk], grid->itot, grid->jtot, true); 
  } 

  pres_2_solvein<<<gridGPU, blockGPU>>>(fields->sd["p"]->data_g,
                                        fields->sd["tmp1"]->data_g, fields->sd["tmp2"]->data_g,
                                        a_g, c_g,
                                        grid->dz_g, fields->rhoref_g, bmati_g, bmatj_g,
                                        grid->imax, grid->imax*grid->jmax,
                                        grid->imax, grid->jmax, grid->kmax,
                                        grid->kstart);

  pres_2_tdma<<<grid2dGPU, block2dGPU>>>(a_g, fields->sd["tmp2"]->data_g, c_g,
                                         fields->sd["p"]->data_g, fields->sd["tmp1"]->data_g,
                                         grid->imax, grid->imax*grid->jmax,
                                         grid->imax, grid->jmax, grid->kmax);

  // Backward FFT 
  for (int k=0; k<grid->ktot; ++k)
  {
    int ijk = k*kk;

    pres_2_complex_double_y<<<grid2dGPU,block2dGPU>>>(fftj_complex_g, &fields->sd["p"]->data_g[ijk], grid->itot, grid->jtot, false); 
    cufftExecZ2D(jplanb, fftj_complex_g, (cufftDoubleReal*)&fields->sd["p"]->data_g[ijk]);
    cudaThreadSynchronize();

    pres_2_complex_double_x<<<grid2dGPU,block2dGPU>>>(ffti_complex_g, &fields->sd["p"]->data_g[ijk], grid->itot, grid->jtot, false); 
    cufftExecZ2D(iplanb, ffti_complex_g, (cufftDoubleReal*)&fields->sd["p"]->data_g[ijk]);
    cudaThreadSynchronize();
    pres_2_normalize<<<grid2dGPU,block2dGPU>>>(&fields->sd["p"]->data_g[ijk], grid->itot, grid->jtot, 1./(grid->itot*grid->jtot));
  } 

  cudaMemcpy(fields->sd["tmp1"]->data_g, fields->sd["p"]->data_g, grid->ncellsp*sizeof(double), cudaMemcpyDeviceToDevice);

  pres_2_solveout<<<gridGPU, blockGPU>>>(&fields->sd["p"]->data_g[offs], fields->sd["tmp1"]->data_g,
                                         grid->imax, grid->imax*grid->jmax,
                                         grid->icellsp, grid->ijcellsp,
                                         grid->istart, grid->jstart, grid->kstart,
                                         grid->imax, grid->jmax, grid->kmax);

  grid->boundary_cyclic_g(&fields->sd["p"]->data_g[offs]);

  pres_2_presout<<<gridGPU, blockGPU>>>(&fields->ut->data_g[offs], &fields->vt->data_g[offs], &fields->wt->data_g[offs],
                                        &fields->sd["p"]->data_g[offs],
                                        grid->dzhi_g, 1./grid->dx, 1./grid->dy,
                                        grid->icellsp, grid->ijcellsp,
                                        grid->istart, grid->jstart, grid->kstart,
                                        grid->iend, grid->jend, grid->kend);
}
#endif

#ifdef USECUDA
double cpres_2::calcdivergence(double * restrict u, double * restrict v, double * restrict w, 
                               double * restrict dzi, double * restrict rhoref, double * restrict rhorefh)
{
  const int blocki = cuda::blockSizeI;
  const int blockj = cuda::blockSizeJ;
  const int gridi  = grid->imax/blocki + (grid->imax%blocki > 0);
  const int gridj  = grid->jmax/blockj + (grid->jmax%blockj > 0);
  double divmax = 0;

  dim3 gridGPU (gridi, gridj, grid->kcells);
  dim3 blockGPU(blocki, blockj, 1);

  const double dxi = 1./grid->dx;
  const double dyi = 1./grid->dy;

  const int offs = grid->memoffset;

  pres_2_calcdivergence<<<gridGPU, blockGPU>>>(&fields->u->data_g[offs], &fields->v->data_g[offs], &fields->w->data_g[offs], 
                                               &fields->a["tmp1"]->data_g[offs], grid->dzi_g, 
                                               fields->rhoref_g, fields->rhorefh_g, dxi, dyi,
                                               grid->icellsp, grid->ijcellsp,
                                               grid->istart,  grid->jstart, grid->kstart,
                                               grid->iend,    grid->jend,   grid->kend);

  divmax = grid->getmax_g(&fields->a["tmp1"]->data_g[offs], fields->a["tmp2"]->data_g);
  grid->getmax(&divmax);

  return divmax;
}
#endif<|MERGE_RESOLUTION|>--- conflicted
+++ resolved
@@ -342,14 +342,8 @@
 #ifdef USECUDA
 void cpres_2::exec(double dt)
 {
-<<<<<<< HEAD
-  int kk;
   const int blocki  = cuda::blockSizeI;
   const int blockj  = cuda::blockSizeJ;
-=======
-  const int blocki  = 128;
-  const int blockj  = 2;
->>>>>>> c12f6e0d
   const int gridi   = grid->imax/blocki + (grid->imax%blocki > 0);
   const int gridj   = grid->jmax/blockj + (grid->jmax%blockj > 0);
 
