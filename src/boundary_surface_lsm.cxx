/*
 * MicroHH
 * Copyright (c) 2011-2023 Chiel van Heerwaarden
 * Copyright (c) 2011-2023 Thijs Heus
 * Copyright (c) 2014-2023 Bart van Stratum
 *
 * This file is part of MicroHH
 *
 * MicroHH is free software: you can redistribute it and/or modify
 * it under the terms of the GNU General Public License as published by
 * the Free Software Foundation, either version 3 of the License, or
 * (at your option) any later version.

 * MicroHH is distributed in the hope that it will be useful,
 * but WITHOUT ANY WARRANTY; without even the implied warranty of
 * MERCHANTABILITY or FITNESS FOR A PARTICULAR PURPOSE.  See the
 * GNU General Public License for more details.

 * You should have received a copy of the GNU General Public License
 * along with MicroHH.  If not, see <http://www.gnu.org/licenses/>.
 */

#include <cstdio>
#include <cstdlib>
#include <cmath>
#include <algorithm>
#include <iostream>
#include <iomanip>

#include "boundary_surface_lsm.h"
#include "boundary.h"

#include "master.h"
#include "input.h"
#include "grid.h"
#include "soil_grid.h"
#include "fields.h"
#include "soil_field3d.h"
#include "diff.h"
#include "defines.h"
#include "constants.h"
#include "thermo.h"
#include "master.h"
#include "cross.h"
#include "column.h"
#include "monin_obukhov.h"
#include "fast_math.h"
#include "netcdf_interface.h"
#include "radiation.h"
#include "microphys.h"

#include "boundary_surface_kernels.h"
#include "land_surface_kernels.h"
#include "soil_kernels.h"

namespace
{
    // Make a shortcut in the file scope.
    namespace most = Monin_obukhov;
    namespace fm = Fast_math;
    namespace bsk = Boundary_surface_kernels;
    namespace lsmk = Land_surface_kernels;
    namespace sk = Soil_kernels;
}

namespace
{
    template<typename TF>
    void calc_tiled_mean(
            TF* const restrict fld,
            const TF* const restrict c_veg,
            const TF* const restrict c_soil,
            const TF* const restrict c_wet,
            const TF* const restrict fld_veg,
            const TF* const restrict fld_soil,
            const TF* const restrict fld_wet,
            const TF fac,
            const int istart, const int iend,
            const int jstart, const int jend,
            const int icells)
    {
        for (int j=jstart; j<jend; ++j)
            #pragma ivdep
            for (int i=istart; i<iend; ++i)
            {
                const int ij  = i + j*icells;

                fld[ij] = (
                    c_veg [ij] * fld_veg [ij] +
                    c_soil[ij] * fld_soil[ij] +
                    c_wet [ij] * fld_wet [ij] ) * fac;
            }
    }

    template<typename TF>
    void calc_bulk_obuk(
            TF* const restrict obuk,
            const TF* const restrict bfluxbot,
            const TF* const restrict ustar,
            const TF zsl,
            const int istart, const int iend,
            const int jstart, const int jend,
            const int icells)
    {
        for (int j=jstart; j<jend; ++j)
            #pragma ivdep
            for (int i=istart; i<iend; ++i)
            {
                const int ij  = i + j*icells;
                obuk[ij] = -fm::pow3(ustar[ij]) / (Constants::kappa<TF> * bfluxbot[ij]);
                obuk[ij] = zsl/std::min(std::max(zsl/obuk[ij], Constants::zL_min<TF>), Constants::zL_max<TF>);
            }
    }

    template<typename TF>
    void set_bcs_momentum(
            TF* const restrict ufluxbot,
            TF* const restrict vfluxbot,
            TF* const restrict ugradbot,
            TF* const restrict vgradbot,
            const TF* const restrict ustar,
            const TF* const restrict u,
            const TF* const restrict ubot,
            const TF* const restrict v,
            const TF* const restrict vbot,
            const TF* const restrict z0m,
            const TF zsl,
            const int istart, const int iend,
            const int jstart, const int jend,
            const int kstart,
            const int icells, const int jcells,
            const int ijcells,
            Boundary_cyclic<TF>& boundary_cyclic)
    {
        const int ii = 1;
        const int jj = icells;

        const TF minval = 1.e-2;

        for (int j=jstart; j<jend; ++j)
            #pragma ivdep
            for (int i=istart; i<iend; ++i)
            {
                const int ij  = i + j*jj;
                const int ijk = i + j*jj + kstart*ijcells;

                const TF vonu2 = std::max(minval, TF(0.25)*(
                            fm::pow2(v[ijk-ii]-vbot[ij-ii]) + fm::pow2(v[ijk-ii+jj]-vbot[ij-ii+jj])
                          + fm::pow2(v[ijk   ]-vbot[ij   ]) + fm::pow2(v[ijk   +jj]-vbot[ij   +jj])) );
                const TF uonv2 = std::max(minval, TF(0.25)*(
                            fm::pow2(u[ijk-jj]-ubot[ij-jj]) + fm::pow2(u[ijk+ii-jj]-ubot[ij+ii-jj])
                          + fm::pow2(u[ijk   ]-ubot[ij   ]) + fm::pow2(u[ijk+ii   ]-ubot[ij+ii   ])) );

                const TF u2 = std::max(minval, fm::pow2(u[ijk]-ubot[ij]) );
                const TF v2 = std::max(minval, fm::pow2(v[ijk]-vbot[ij]) );

                const TF ustaronu4 = TF(0.5)*(fm::pow4(ustar[ij-ii]) + fm::pow4(ustar[ij]));
                const TF ustaronv4 = TF(0.5)*(fm::pow4(ustar[ij-jj]) + fm::pow4(ustar[ij]));

                ufluxbot[ij] = -copysign(TF(1), u[ijk]-ubot[ij]) * std::pow(ustaronu4 / (TF(1) + vonu2 / u2), TF(0.5));
                vfluxbot[ij] = -copysign(TF(1), v[ijk]-vbot[ij]) * std::pow(ustaronv4 / (TF(1) + uonv2 / v2), TF(0.5));
            }

        boundary_cyclic.exec_2d(ufluxbot);
        boundary_cyclic.exec_2d(vfluxbot);

        for (int j=0; j<jcells; ++j)
            #pragma ivdep
            for (int i=0; i<icells; ++i)
            {
                const int ij  = i + j*jj;
                const int ijk = i + j*jj + kstart*ijcells;

                // Use the linearly interpolated grad, rather than the MO grad,
                // to prevent giving unresolvable gradients to advection schemes
                ugradbot[ij] = (u[ijk]-ubot[ij])/zsl;
                vgradbot[ij] = (v[ijk]-vbot[ij])/zsl;
            }
    }

    template<typename TF>
    void set_bcs_thl_qt(
            TF* const restrict thl_gradbot,
            TF* const restrict qt_gradbot,
            const TF* const restrict thl,
            const TF* const restrict qt,
            const TF* const restrict thl_bot,
            const TF* const restrict qt_bot,
            const TF zsl, const int kstart,
            const int icells, const int jcells,
            const int ijcells)
    {
        for (int j=0; j<jcells; ++j)
            #pragma ivdep
            for (int i=0; i<icells; ++i)
            {
                const int ij  = i + j*icells;
                const int ijk = i + j*icells + kstart*ijcells;

                // Use the linearly interpolated grad, rather than the MO grad,
                // to prevent giving unresolvable gradients to advection schemes
                thl_gradbot[ij] = (thl[ijk]-thl_bot[ij])/zsl;
                qt_gradbot[ij]  = (qt [ijk]-qt_bot [ij])/zsl;
            }
    }

    template<typename TF>
    void set_bcs_scalars(
            TF* const restrict varbot,
            TF* const restrict vargradbot,
            TF* const restrict varfluxbot,
            const TF* const restrict ustar,
            const TF* const restrict obuk,
            const TF* const restrict var,
            const TF* const restrict z0h,
            const TF zsl, const Boundary_type bcbot,
            const int istart, const int iend,
            const int jstart, const int jend, const int kstart,
            const int icells, const int jcells, const int kk,
            Boundary_cyclic<TF>& boundary_cyclic)
    {
        const int jj = icells;

        if (bcbot == Boundary_type::Dirichlet_type)
        {
            for (int j=0; j<jcells; ++j)
                #pragma ivdep
                for (int i=0; i<icells; ++i)
                {
                    const int ij  = i + j*jj;
                    const int ijk = i + j*jj + kstart*kk;

                    varfluxbot[ij] = -(var[ijk]-varbot[ij])*ustar[ij]*most::fh(zsl, z0h[ij], obuk[ij]);
                    vargradbot[ij] = (var[ijk]-varbot[ij])/zsl;
                }
        }
        else if (bcbot == Boundary_type::Flux_type)
        {
            for (int j=0; j<jcells; ++j)
                #pragma ivdep
                for (int i=0; i<icells; ++i)
                {
                    const int ij  = i + j*jj;
                    const int ijk = i + j*jj + kstart*kk;

                    varbot[ij] = varfluxbot[ij] / (ustar[ij]*most::fh(zsl, z0h[ij], obuk[ij])) + var[ijk];
                    vargradbot[ij] = (var[ijk]-varbot[ij])/zsl;
                }
        }
    }

}

template<typename TF>
Boundary_surface_lsm<TF>::Boundary_surface_lsm(
        Master& masterin, Grid<TF>& gridin, Soil_grid<TF>& soilgridin,
        Fields<TF>& fieldsin, Input& inputin) :
        Boundary<TF>(masterin, gridin, soilgridin, fieldsin, inputin),
        field3d_operators(masterin, gridin, fieldsin)
{
    swboundary = "surface_lsm";

    // Read .ini settings:
    sw_constant_z0    = inputin.get_item<bool>("boundary",     "swconstantz0", "", true);
    sw_homogeneous    = inputin.get_item<bool>("land_surface", "swhomogeneous", "", true);
    sw_free_drainage  = inputin.get_item<bool>("land_surface", "swfreedrainage", "", true);
    sw_water          = inputin.get_item<bool>("land_surface", "swwater", "", false);
    sw_homogenize_sfc = inputin.get_item<bool>("land_surface", "swhomogenizesfc", "", false);
    sw_tile_stats     = inputin.get_item<bool>("land_surface", "swtilestats", "", false);
    sw_tile_stats_col = inputin.get_item<bool>("land_surface", "swtilestats_column", "", false);

    // BvS: for now, read surface emission from radiation group. This needs
    // to be coupled correctly, also for 2D varying emissivities.
    emis_sfc = inputin.get_item<TF>("radiation", "emis_sfc", "");

    // Create prognostic 2D and 3D fields;
    fields.init_prognostic_soil_field("t", "Soil temperature", "K");
    fields.init_prognostic_soil_field("theta", "Soil volumetric water content", "m3 m-3");
    fields.init_prognostic_2d_field("wl");

    // Create surface tiles:
    for (auto& name : tile_names)
        tiles.emplace(name, Surface_tile<TF>{});

    // Open NetCDF file with soil lookup table:
    nc_lookup_table =
        std::make_shared<Netcdf_file>(master, "van_genuchten_parameters.nc", Netcdf_mode::Read);

    // Checks:
    if (sw_homogeneous && sw_water)
        throw std::runtime_error("Homogeneous land-surface with water is not supported!\n");

    //#ifdef USECUDA
    //ustar_g = 0;
    //obuk_g  = 0;
    //nobuk_g = 0;
    //zL_sl_g = 0;
    //f_sl_g  = 0;
    //#endif
}

template<typename TF>
Boundary_surface_lsm<TF>::~Boundary_surface_lsm()
{
    //#ifdef USECUDA
    //clear_device();
    //#endif
}

namespace
{
    template<typename TF>
    void dump_field(
        TF* const restrict fld,
        std::string name,
        const int size)
    {
        std::cout << "Saving: " << name << std::endl;
        FILE *pFile;
        pFile = fopen(name.c_str(), "wb");
        if (pFile == NULL)
            std::cout << "Error opening file" << std::endl;
        fwrite(fld, sizeof(TF), size, pFile);
        fclose(pFile);
    }
}

#ifndef USECUDA
template<typename TF>
void Boundary_surface_lsm<TF>::exec(
        Thermo<TF>& thermo, Radiation<TF>& radiation,
        Microphys<TF>& microphys, Timeloop<TF>& timeloop)
{
    auto& gd = grid.get_grid_data();
    auto& sgd = soil_grid.get_grid_data();

    //
    // Calculate tile independant properties
    //
    auto dutot = fields.get_tmp_xy();

    bsk::calc_dutot(
            (*dutot).data(),
            fields.mp.at("u")->fld.data(),
            fields.mp.at("v")->fld.data(),
            fields.mp.at("u")->fld_bot.data(),
            fields.mp.at("v")->fld_bot.data(),
            gd.istart, gd.iend,
            gd.jstart, gd.jend,
            gd.kstart,
            gd.icells, gd.jcells,
            gd.ijcells,
            boundary_cyclic);

    //
    // Retrieve necessary data from other classes.
    //
    // Get references to surface radiation fluxes
    std::vector<TF>& sw_dn = radiation.get_surface_radiation("sw_down");
    std::vector<TF>& sw_up = radiation.get_surface_radiation("sw_up");
    std::vector<TF>& lw_dn = radiation.get_surface_radiation("lw_down");
    std::vector<TF>& lw_up = radiation.get_surface_radiation("lw_up");

    // Get (near-) surface thermo
    auto T_bot = fields.get_tmp_xy();
    auto T_a = fields.get_tmp_xy();
    auto vpd = fields.get_tmp_xy();
    auto qsat_bot = fields.get_tmp_xy();
    auto dqsatdT_bot = fields.get_tmp_xy();

    thermo.get_land_surface_fields(
        *T_bot, *T_a, *vpd, *qsat_bot, *dqsatdT_bot);

    // NOTE: `get_buoyancy_surf` calculates the first model level buoyancy only,
    //       but since this is written at `kstart`, we can't use a 2D slice...
    auto buoy = fields.get_tmp();
    auto b_bot = fields.get_tmp_xy();

    thermo.get_buoyancy_surf(buoy->fld, *b_bot, false);
    const TF db_ref = thermo.get_db_ref();

    const std::vector<TF>& rhorefh = thermo.get_basestate_vector("rhoh");
    const std::vector<TF>& thvrefh = thermo.get_basestate_vector("thvh");
    const std::vector<TF>& exnrefh = thermo.get_basestate_vector("exnerh");
    const std::vector<TF>& prefh = thermo.get_basestate_vector("ph");

    // Get surface precipitation (positive downwards, kg m-2 s-1 = mm s-1)
    auto rain_rate = fields.get_tmp_xy();
    microphys.get_surface_rain_rate(*rain_rate);

    // XY tmp fields for intermediate calculations
    auto f1  = fields.get_tmp_xy();
    auto f2  = fields.get_tmp_xy();
    auto f2b = fields.get_tmp_xy();
    auto f3  = fields.get_tmp_xy();
    auto theta_mean_n = fields.get_tmp_xy();

    const double subdt = timeloop.get_sub_time_step();

    const int iter = timeloop.get_iteration();
    const int subs = timeloop.get_substep();
    const int mpiid = master.get_mpiid();

    //
    // LSM calculations
    //
    // Calculate dynamic tile fractions
    lsmk::calc_tile_fractions(
            tiles.at("veg").fraction.data(),
            tiles.at("soil").fraction.data(),
            tiles.at("wet").fraction.data(),
            fields.ap2d.at("wl")->fld.data(),
            c_veg.data(),
            lai.data(),
            gd.istart, gd.iend,
            gd.jstart, gd.jend,
            gd.icells);

    // Calculate root fraction weighted mean soil water content
    sk::calc_root_weighted_mean_theta(
            (*theta_mean_n).data(),
            fields.sps.at("theta")->fld.data(),
            soil_index.data(),
            root_fraction.data(),
            theta_wp.data(),
            theta_fc.data(),
            gd.istart, gd.iend,
            gd.jstart, gd.jend,
            sgd.kstart, sgd.kend,
            gd.icells, gd.ijcells);

    // Calculate vegetation/soil resistance functions `f`
    lsmk::calc_resistance_functions(
            (*f1).data(), (*f2).data(),
            (*f2b).data(), (*f3).data(),
            sw_dn.data(),
            fields.sps.at("theta")->fld.data(),
            (*theta_mean_n).data(),
            (*vpd).data(),
            gD_coeff.data(),
            c_veg.data(),
            theta_wp.data(),
            theta_fc.data(),
            theta_res.data(),
            soil_index.data(),
            gd.istart, gd.iend,
            gd.jstart, gd.jend,
            sgd.kend,
            gd.icells, gd.ijcells);

    // Calculate canopy resistance for veg and soil tiles.
    lsmk::calc_canopy_resistance(
            tiles.at("veg").rs.data(),
            rs_veg_min.data(), lai.data(),
            (*f1).data(), (*f2).data(), (*f3).data(),
            gd.istart, gd.iend,
            gd.jstart, gd.jend,
            gd.icells);

    lsmk::calc_soil_resistance(
            tiles.at("soil").rs.data(),
            rs_soil_min.data(), (*f2b).data(),
            gd.istart, gd.iend,
            gd.jstart, gd.jend,
            gd.icells);

    // Loop over tiles, and calculate tile properties and fluxes
    for (auto& tile : tiles)
    {
        bool use_cs_veg = (tile.first == "veg");

        //
        // 1) Calculate obuk/ustar/ra using thl_bot and qt_bot
        // from previous time step (= old method, similar to DALES).
        // 2) Calculate new thl_bot such that SEB closes.
        //
        thermo.get_buoyancy_surf(
                buoy->fld_bot,
                tile.second.thl_bot,
                tile.second.qt_bot);

        // Calculate Obuk, ustar, and ra.
        if (sw_constant_z0)
            lsmk::calc_stability<TF, true>(
                    tile.second.ustar.data(),
                    tile.second.obuk.data(),
                    tile.second.bfluxbot.data(),
                    tile.second.ra.data(),
                    tile.second.nobuk.data(),
                    (*dutot).data(),
                    buoy->fld.data(),
                    buoy->fld_bot.data(),
                    z0m.data(), z0h.data(),
                    zL_sl.data(),
                    f_sl.data(),
                    db_ref,
                    gd.z[gd.kstart],
                    gd.istart, gd.iend,
                    gd.jstart, gd.jend,
                    gd.kstart,
                    gd.icells, gd.jcells,
                    gd.ijcells);
        else
            lsmk::calc_stability<TF, false>(
                    tile.second.ustar.data(),
                    tile.second.obuk.data(),
                    tile.second.bfluxbot.data(),
                    tile.second.ra.data(),
                    tile.second.nobuk.data(),
                    (*dutot).data(),
                    buoy->fld.data(),
                    buoy->fld_bot.data(),
                    z0m.data(), z0h.data(),
                    zL_sl.data(),
                    f_sl.data(),
                    db_ref,
                    gd.z[gd.kstart],
                    gd.istart, gd.iend,
                    gd.jstart, gd.jend,
                    gd.kstart,
                    gd.icells, gd.jcells,
                    gd.ijcells);

        //dump_field(tile.second.ustar.data(), "dump_cpu", gd.ijcells);
        //throw 1;

        // Calculate surface fluxes
        lsmk::calc_fluxes(
                tile.second.H.data(),
                tile.second.LE.data(),
                tile.second.G.data(),
                tile.second.S.data(),
                tile.second.thl_bot.data(),
                tile.second.qt_bot.data(),
                (*T_a).data(),
                fields.sp.at("qt")->fld.data(),
                fields.sps.at("t")->fld.data(),
                (*qsat_bot).data(),
                (*dqsatdT_bot).data(),
                tile.second.ra.data(),
                tile.second.rs.data(),
                lambda_stable.data(),
                lambda_unstable.data(),
                cs_veg.data(),
                sw_dn.data(),
                sw_up.data(),
                lw_dn.data(),
                lw_up.data(),
                buoy->fld.data(),
                buoy->fld_bot.data(),
                rhorefh.data(),
                exnrefh.data(),
                db_ref, emis_sfc,
                TF(subdt),
                gd.istart, gd.iend,
                gd.jstart, gd.jend,
                gd.kstart, sgd.kend,
                gd.icells, gd.ijcells,
                use_cs_veg, tile.first);

    }

    // Override grid point with water
    if (sw_water)
    {
        // Set BCs for water grid points
        lsmk::set_water_tiles(
                tiles.at("veg").fraction.data(),
                tiles.at("soil").fraction.data(),
                tiles.at("wet").fraction.data(),
                tiles.at("veg").H.data(),
                tiles.at("soil").H.data(),
                tiles.at("wet").H.data(),
                tiles.at("veg").LE.data(),
                tiles.at("soil").LE.data(),
                tiles.at("wet").LE.data(),
                tiles.at("veg").G.data(),
                tiles.at("soil").G.data(),
                tiles.at("wet").G.data(),
                tiles.at("veg").rs.data(),
                tiles.at("soil").rs.data(),
                tiles.at("wet").rs.data(),
                tiles.at("wet").thl_bot.data(),
                tiles.at("wet").qt_bot.data(),
                water_mask.data(),
                t_bot_water.data(),
                fields.sp.at("thl")->fld.data(),
                fields.sp.at("qt")->fld.data(),
                fields.sp.at("thl")->fld_bot.data(),
                fields.sp.at("qt")->fld_bot.data(),
                tiles.at("wet").ra.data(),
                rhorefh.data(),
                prefh.data(),
                exnrefh.data(),
                gd.istart, gd.iend,
                gd.jstart, gd.jend,
                gd.kstart,
                gd.icells, gd.ijcells);
    }

    // Calculate tile averaged surface fluxes and values.
    const TF rhocpi = TF(1) / (rhorefh[gd.kstart] * Constants::cp<TF>);
    const TF rholvi = TF(1) / (rhorefh[gd.kstart] * Constants::Lv<TF>);

    // Surface fluxes.
    get_tiled_mean(fields.sp.at("thl")->flux_bot, "H", rhocpi);
    get_tiled_mean(fields.sp.at("qt")->flux_bot, "LE", rholvi);
    get_tiled_mean(ustar, "ustar", TF(1));
    get_tiled_mean(buoy->flux_bot, "bfluxbot", TF(1));

    // Surface values.
    get_tiled_mean(fields.sp.at("thl")->fld_bot, "thl_bot", TF(1));
    get_tiled_mean(fields.sp.at("qt")->fld_bot, "qt_bot", TF(1));

    // Set ghost cells `thl_bot`, `qt_bot`, needed for surface scheme
    boundary_cyclic.exec_2d(fields.sp.at("thl")->fld_bot.data());
    boundary_cyclic.exec_2d(fields.sp.at("qt") ->fld_bot.data());

    // Calculate bulk Obukhov length.
    calc_bulk_obuk(
            obuk.data(),
            buoy->flux_bot.data(),
            ustar.data(),
            gd.z[gd.kstart],
            gd.istart, gd.iend,
            gd.jstart, gd.jend,
            gd.icells);

    boundary_cyclic.exec_2d(ustar.data());
    boundary_cyclic.exec_2d(obuk.data());

    // Redistribute ustar over `uw` and `vw`.
    set_bcs_momentum(
            fields.mp.at("u")->flux_bot.data(),
            fields.mp.at("v")->flux_bot.data(),
            fields.mp.at("u")->grad_bot.data(),
            fields.mp.at("v")->grad_bot.data(),
            ustar.data(),
            fields.mp.at("u")->fld.data(),
            fields.mp.at("u")->fld_bot.data(),
            fields.mp.at("v")->fld.data(),
            fields.mp.at("v")->fld_bot.data(),
            z0m.data(), gd.z[gd.kstart],
            gd.istart, gd.iend,
            gd.jstart, gd.jend, gd.kstart,
            gd.icells, gd.jcells, gd.ijcells,
            boundary_cyclic);

    // Set BCs (gradients) thl + qt
    set_bcs_thl_qt(
            fields.sp.at("thl")->grad_bot.data(),
            fields.sp.at("qt")->grad_bot.data(),
            fields.sp.at("thl")->fld.data(),
            fields.sp.at("qt")->fld.data(),
            fields.sp.at("thl")->fld_bot.data(),
            fields.sp.at("qt")->fld_bot.data(),
            gd.z[gd.kstart], gd.kstart,
            gd.icells, gd.jcells, gd.ijcells);

    // Set BCs other scalars
    for (auto& it : fields.sp)
        if (it.first != "thl" and it.first != "qt")
            set_bcs_scalars(
                it.second->fld_bot.data(),
                it.second->grad_bot.data(),
                it.second->flux_bot.data(),
                ustar.data(), obuk.data(),
                it.second->fld.data(), z0h.data(),
                gd.z[gd.kstart], sbc.at(it.first).bcbot,
                gd.istart, gd.iend,
                gd.jstart, gd.jend, gd.kstart,
                gd.icells, gd.jcells, gd.ijcells,
                boundary_cyclic);

    // Calculate MO gradients, which are used
    // by the diffusion scheme.
    bsk::calc_duvdz_mo(
            dudz_mo.data(), dvdz_mo.data(),
            fields.mp.at("u")->fld.data(),
            fields.mp.at("v")->fld.data(),
            fields.mp.at("u")->fld_bot.data(),
            fields.mp.at("v")->fld_bot.data(),
            fields.mp.at("u")->flux_bot.data(),
            fields.mp.at("v")->flux_bot.data(),
            ustar.data(), obuk.data(), z0m.data(),
            gd.z[gd.kstart],
            gd.istart, gd.iend,
            gd.jstart, gd.jend,
            gd.kstart,
            gd.icells, gd.ijcells);

    bsk::calc_dbdz_mo(
            dbdz_mo.data(), buoy->flux_bot.data(),
            ustar.data(), obuk.data(),
            gd.z[gd.kstart],
            gd.istart, gd.iend,
            gd.jstart, gd.jend,
            gd.icells);

    // Calculate changes in the liquid water reservoir
    lsmk::calc_liquid_water_reservoir(
            fields.at2d.at("wl")->fld.data(),
            interception.data(),
            throughfall.data(),
            fields.ap2d.at("wl")->fld.data(),
            tiles.at("veg").LE.data(),
            tiles.at("soil").LE.data(),
            tiles.at("wet").LE.data(),
            tiles.at("veg").fraction.data(),
            tiles.at("soil").fraction.data(),
            tiles.at("wet").fraction.data(),
            (*rain_rate).data(),
            c_veg.data(),
            lai.data(), subdt,
            gd.istart, gd.iend,
            gd.jstart, gd.jend,
            gd.icells);

    if (sw_homogenize_sfc)
    {
        auto homogenize = [&](std::vector<TF>& field)
        {
            const TF mean_value = field3d_operators.calc_mean_2d(field.data());
            std::fill(field.begin(), field.end(), mean_value);
        };

        // Homogenize the surface fields which interact with the atmosphere.
        homogenize(fields.sp.at("thl")->flux_bot);
        homogenize(fields.sp.at("qt")->flux_bot);

        homogenize(fields.mp.at("u")->flux_bot),
        homogenize(fields.mp.at("v")->flux_bot),

        homogenize(dudz_mo);
        homogenize(dvdz_mo);
        homogenize(dbdz_mo);
    }

    //
    // Calculate soil tendencies
    //
    auto tmp1 = fields.get_tmp();

    // Only soil moisture has a source and conductivity term
    const bool sw_source_term_t = false;
    const bool sw_conductivity_term_t = false;
    const bool sw_source_term_theta = true;
    const bool sw_conductivity_term_theta = true;

    //
    // Soil temperature
    //
    // Calculate the thermal diffusivity at full levels
    sk::calc_thermal_properties(
            diffusivity.data(),
            conductivity.data(),
            soil_index.data(),
            fields.sps.at("theta")->fld.data(),
            theta_sat.data(),
            gamma_T_dry.data(),
            rho_C.data(),
            gd.istart, gd.iend,
            gd.jstart, gd.jend,
            sgd.kstart, sgd.kend,
            gd.icells, gd.ijcells);

    // Linear interpolation diffusivity to half levels
    sk::interp_2_vertical<TF, Soil_interpolation_type::Harmonic_mean>(
            diffusivity_h.data(),
            diffusivity.data(),
            sgd.dz.data(),
            gd.istart, gd.iend,
            gd.jstart, gd.jend,
            sgd.kstart, sgd.kend,
            gd.icells, gd.ijcells);

    // Set flux boundary conditions at top and bottom of soil column
    // Top = soil heat flux (G) averaged over all tiles, bottom = zero flux.
    get_tiled_mean(tmp1->fld_bot, "G", TF(1));

    sk::set_bcs_temperature(
            fields.sps.at("t")->flux_top.data(),
            fields.sps.at("t")->flux_bot.data(),
            tmp1->fld_bot.data(),
            rho_C.data(),
            soil_index.data(),
            gd.istart, gd.iend,
            gd.jstart, gd.jend,
            sgd.kend,
            gd.icells, gd.ijcells);

    // Calculate diffusive tendency
    sk::diff_explicit<TF, sw_source_term_t, sw_conductivity_term_t>(
            fields.sts.at("t")->fld.data(),
            fields.sps.at("t")->fld.data(),
            diffusivity_h.data(),
            conductivity_h.data(),
            source.data(),
            fields.sps.at("t")->flux_top.data(),
            fields.sps.at("t")->flux_bot.data(),
            sgd.dzi.data(), sgd.dzhi.data(),
            gd.istart, gd.iend,
            gd.jstart, gd.jend,
            sgd.kstart, sgd.kend,
            gd.icells, gd.ijcells);

    //
    // Soil moisture
    //
    // Calculate the hydraulic diffusivity and conductivity at full levels
    sk::calc_hydraulic_properties(
            diffusivity.data(),
            conductivity.data(),
            soil_index.data(),
            fields.sps.at("theta")->fld.data(),
            theta_sat.data(),
            theta_res.data(),
            vg_a.data(),
            vg_l.data(),
            vg_m.data(),
            gamma_theta_sat.data(),
            gamma_theta_min.data(),
            gamma_theta_max.data(),
            kappa_theta_min.data(),
            kappa_theta_max.data(),
            gd.istart, gd.iend,
            gd.jstart, gd.jend,
            sgd.kstart, sgd.kend,
            gd.icells, gd.ijcells);

    // Interpolation diffusivity and conductivity to half levels,
    // using the IFS method, which uses the max value from the
    // two surrounding grid points.
    sk::interp_2_vertical<TF, Soil_interpolation_type::Max>(
            diffusivity_h.data(),
            diffusivity.data(),
            sgd.dz.data(),
            gd.istart, gd.iend,
            gd.jstart, gd.jend,
            sgd.kstart, sgd.kend,
            gd.icells, gd.ijcells);

    sk::interp_2_vertical<TF, Soil_interpolation_type::Max>(
            conductivity_h.data(),
            conductivity.data(),
            sgd.dz.data(),
            gd.istart, gd.iend,
            gd.jstart, gd.jend,
            sgd.kstart, sgd.kend,
            gd.icells, gd.ijcells);

    // Calculate infiltration/runoff
    sk::calc_infiltration(
            infiltration.data(),
            runoff.data(),
            throughfall.data(),
            fields.sps.at("theta")->fld.data(),
            theta_sat.data(),
            kappa_theta_max.data(),
            gamma_theta_max.data(),
            sgd.dz.data(),
            soil_index.data(),
            gd.istart, gd.iend,
            gd.jstart, gd.jend,
            sgd.kend,
            gd.icells, gd.ijcells);

    // Set the boundary conditions.
    // Top = evaporation from bare soil tile.
    // Bottom = optionally free drainage (or else closed)
    sk::set_bcs_moisture(
            fields.sps.at("theta")->flux_top.data(),
            fields.sps.at("theta")->flux_bot.data(),
            conductivity_h.data(),
            tiles.at("soil").LE.data(),
            tiles.at("soil").fraction.data(),
            infiltration.data(),
            sw_free_drainage,
            gd.istart, gd.iend,
            gd.jstart, gd.jend,
            sgd.kstart, sgd.kend,
            gd.icells, gd.ijcells);

    // Calculate root water extraction
    lsmk::scale_tile_with_fraction(
            tmp1->fld_bot.data(),
            tiles.at("veg").LE.data(),
            tiles.at("veg").fraction.data(),
            gd.istart, gd.iend,
            gd.jstart, gd.jend,
            gd.icells);

    sk::calc_root_water_extraction(
            source.data(),
            tmp1->fld_top.data(),   // tmp field
            fields.sps.at("theta")->fld.data(),
            root_fraction.data(),
            tmp1->fld_bot.data(),
            sgd.dzi.data(),
            gd.istart, gd.iend,
            gd.jstart, gd.jend,
            sgd.kstart, sgd.kend,
            gd.icells, gd.ijcells);

    // Calculate diffusive tendency
    sk::diff_explicit<TF, sw_source_term_theta, sw_conductivity_term_theta>(
            fields.sts.at("theta")->fld.data(),
            fields.sps.at("theta")->fld.data(),
            diffusivity_h.data(),
            conductivity_h.data(),
            source.data(),
            fields.sps.at("theta")->flux_top.data(),
            fields.sps.at("theta")->flux_bot.data(),
            sgd.dzi.data(), sgd.dzhi.data(),
            gd.istart, gd.iend,
            gd.jstart, gd.jend,
            sgd.kstart, sgd.kend,
            gd.icells, gd.ijcells);

    fields.release_tmp(tmp1);

    fields.release_tmp_xy(dutot);

    fields.release_tmp_xy(T_bot);
    fields.release_tmp_xy(T_a);
    fields.release_tmp_xy(vpd);
    fields.release_tmp_xy(qsat_bot);
    fields.release_tmp_xy(dqsatdT_bot);

    fields.release_tmp(buoy);
    fields.release_tmp_xy(b_bot);

    fields.release_tmp_xy(rain_rate);

    fields.release_tmp_xy(f1);
    fields.release_tmp_xy(f2);
    fields.release_tmp_xy(f2b);
    fields.release_tmp_xy(f3);
    fields.release_tmp_xy(theta_mean_n);
}
#endif

template<typename TF>
void Boundary_surface_lsm<TF>::init(Input& inputin, Thermo<TF>& thermo, const Sim_mode sim_mode)
{
    // Process the boundary conditions now all fields are registered.
    process_bcs(inputin);

    // Read and check the boundary_surface specific settings.
    process_input(inputin, thermo);

    // Allocate and initialize the 2D surface fields.
    init_surface_layer(inputin);
    init_land_surface();

    // Initialize the boundary cyclic.
    boundary_cyclic.init();

    if (sim_mode == Sim_mode::Init)
    {
        inputin.flag_as_used("boundary", "swtimedep", "");
        inputin.flag_as_used("boundary", "timedeplist", "");
    }

}

template<typename TF>
void Boundary_surface_lsm<TF>::process_input(Input& inputin, Thermo<TF>& thermo)
{
    // Check whether the prognostic thermo vars are of the same type
    std::vector<std::string> thermolist;
    thermo.get_prog_vars(thermolist);

    // Boundary_surface_lsm only supports Dirichlet BCs
    if (mbcbot != Boundary_type::Dirichlet_type)
        throw std::runtime_error("swboundary=surface_lsm requires mbcbot=noslip");

    if (sbc.at("thl").bcbot != Boundary_type::Dirichlet_type ||
        sbc.at("qt") .bcbot != Boundary_type::Dirichlet_type)
        throw std::runtime_error("\"swboundary=surface_lsm\" requires \"sbcbot=dirichlet\" for \"thl\" and \"qt\"!");

    // Don't allow Neumann BCs
    for (auto& it : sbc)
        if (it.second.bcbot == Boundary_type::Neumann_type)
            throw std::runtime_error("\"swboundary=surface_lsm\" does not support \"sbcbot=neumann\"");

    thermobc = Boundary_type::Dirichlet_type;
}

template<typename TF>
void Boundary_surface_lsm<TF>::init_surface_layer(Input& input)
{
    auto& gd = grid.get_grid_data();

    obuk.resize(gd.ijcells);
    ustar.resize(gd.ijcells);

    dudz_mo.resize(gd.ijcells);
    dvdz_mo.resize(gd.ijcells);
    dbdz_mo.resize(gd.ijcells);

    z0m.resize(gd.ijcells);
    z0h.resize(gd.ijcells);

    if (sw_constant_z0)
    {
        nobuk.resize(gd.ijcells);

        const TF z0m_hom = input.get_item<TF>("boundary", "z0m", "");
        const TF z0h_hom = input.get_item<TF>("boundary", "z0h", "");

        std::fill(z0m.begin(), z0m.end(), z0m_hom);
        std::fill(z0h.begin(), z0h.end(), z0h_hom);
        std::fill(nobuk.begin(), nobuk.end(), 0);
    }
    // else: z0m and z0h are read from 2D input files in `load()`.

    // Initialize the obukhov length on a small number.
    std::fill(obuk.begin(), obuk.end(), Constants::dsmall);

    // Also initialise ustar at small number, to prevent div/0
    // in calculation surface gradients during cold start.
    std::fill(ustar.begin(), ustar.end(), Constants::dsmall);
}

template<typename TF>
void Boundary_surface_lsm<TF>::init_land_surface()
{
    auto& gd = grid.get_grid_data();
    auto& sgd = soil_grid.get_grid_data();

    // Allocate the surface tiles
    for (auto& tile : tiles)
        lsmk::init_tile(tile.second, gd.ijcells);

    tiles.at("veg" ).long_name = "vegetation";
    tiles.at("soil").long_name = "bare soil";
    tiles.at("wet" ).long_name = "wet skin";

    gD_coeff.resize(gd.ijcells);
    c_veg.resize(gd.ijcells);
    lai.resize(gd.ijcells);
    rs_veg_min.resize(gd.ijcells);
    rs_soil_min.resize(gd.ijcells);
    lambda_stable.resize(gd.ijcells);
    lambda_unstable.resize(gd.ijcells);
    cs_veg.resize(gd.ijcells);

    if (sw_water)
    {
        water_mask.resize(gd.ijcells);
        t_bot_water.resize(gd.ijcells);
    }

    interception.resize(gd.ijcells);
    throughfall.resize(gd.ijcells);
    infiltration.resize(gd.ijcells);
    runoff.resize(gd.ijcells);

    // Resize the vectors which contain the soil properties
    soil_index.resize(sgd.ncells);
    diffusivity.resize(sgd.ncells);
    diffusivity_h.resize(sgd.ncellsh);
    conductivity.resize(sgd.ncells);
    conductivity_h.resize(sgd.ncellsh);
    source.resize(sgd.ncells);
    root_fraction.resize(sgd.ncells);

    // Resize the lookup table with van Genuchten parameters
    const int size = nc_lookup_table->get_dimension_size("index");

    theta_res.resize(size);
    theta_wp.resize(size);
    theta_fc.resize(size);
    theta_sat.resize(size);

    gamma_theta_sat.resize(size);
    vg_a.resize(size);
    vg_l.resize(size);
    vg_n.resize(size);
    vg_m.resize(size);

    kappa_theta_max.resize(size);
    kappa_theta_min.resize(size);
    gamma_theta_max.resize(size);
    gamma_theta_min.resize(size);

    gamma_T_dry.resize(size);
    rho_C.resize(size);
}

template<typename TF>
void Boundary_surface_lsm<TF>::create_cold_start(Netcdf_handle& input_nc)
{
    auto& agd = grid.get_grid_data();
    auto& sgd = soil_grid.get_grid_data();

    Netcdf_group& soil_group = input_nc.get_group("soil");
    Netcdf_group& init_group = input_nc.get_group("init");

    // Init the soil variables
    if (sw_homogeneous)
    {
        // Read initial profiles from input NetCDF file
        std::vector<TF> t_prof(sgd.ktot);
        std::vector<TF> theta_prof(sgd.ktot);

        soil_group.get_variable(t_prof, "t_soil", {0}, {sgd.ktot});
        soil_group.get_variable(theta_prof, "theta_soil", {0}, {sgd.ktot});

        // Initialise soil as spatially homogeneous
        sk::init_soil_homogeneous(
                fields.sps.at("t")->fld.data(), t_prof.data(),
                agd.istart, agd.iend,
                agd.jstart, agd.jend,
                sgd.kstart, sgd.kend,
                agd.icells, agd.ijcells);

        sk::init_soil_homogeneous(
                fields.sps.at("theta")->fld.data(), theta_prof.data(),
                agd.istart, agd.iend,
                agd.jstart, agd.jend,
                sgd.kstart, sgd.kend,
                agd.icells, agd.ijcells);
    }
    // else: these fields will be provided by the user as binary input files.

    // Initialise the prognostic surface variables, and/or
    // variables which are needed for consistent restarts.
    std::fill(fields.ap2d.at("wl")->fld.begin(), fields.ap2d.at("wl")->fld.end(), TF(0));

    // Set initial surface potential temperature and humidity to the atmospheric values (...)
    std::vector<TF> thl_1(1);
    std::vector<TF> qt_1(1);

    init_group.get_variable(thl_1, "thl", {0}, {1});
    init_group.get_variable(qt_1,  "qt",  {0}, {1});

    std::fill(
            fields.sp.at("thl")->fld_bot.begin(),
            fields.sp.at("thl")->fld_bot.end(), thl_1[0]+0.1);
    std::fill(
            fields.sp.at("qt")->fld_bot.begin(),
            fields.sp.at("qt")->fld_bot.end(), qt_1[0]);

    // Init surface temperature tiles
    for (auto& tile : tiles)
    {
        std::fill(
                tile.second.thl_bot.begin(),
                tile.second.thl_bot.end(), thl_1[0]+0.1);

        std::fill(
                tile.second.qt_bot.begin(),
                tile.second.qt_bot.end(), qt_1[0]);
    }

    // Init surface fluxes to some small non-zero value
    std::fill(
            fields.sp.at("thl")->flux_bot.begin(),
            fields.sp.at("thl")->flux_bot.end(), Constants::dsmall);
    std::fill(
            fields.sp.at("qt")->flux_bot.begin(),
            fields.sp.at("qt")->flux_bot.end(), Constants::dsmall);
}

template<typename TF>
void Boundary_surface_lsm<TF>::create(
        Input& input, Netcdf_handle& input_nc,
        Stats<TF>& stats, Column<TF>& column,
        Cross<TF>& cross, Timeloop<TF>& timeloop)
{
    auto& agd = grid.get_grid_data();
    auto& sgd = soil_grid.get_grid_data();

    Boundary<TF>::process_time_dependent(input, input_nc, timeloop);
    Boundary<TF>::process_inflow(input, input_nc);

    // Setup statiscics, cross-sections and column statistics
    create_stats(stats, column, cross);

    // Init soil properties
    if (sw_homogeneous)
    {
        Netcdf_group& soil_group = input_nc.get_group("soil");

        // Soil index
        std::vector<int> soil_index_prof(sgd.ktot);
        soil_group.get_variable<int>(soil_index_prof, "index_soil", {0}, {sgd.ktot});

        sk::init_soil_homogeneous<int>(
                soil_index.data(), soil_index_prof.data(),
                agd.istart, agd.iend,
                agd.jstart, agd.jend,
                sgd.kstart, sgd.kend,
                agd.icells, agd.ijcells);

        // Root fraction
        std::vector<TF> root_frac_prof(sgd.ktot);
        soil_group.get_variable<TF>(root_frac_prof, "root_frac", {0}, {sgd.ktot});

        sk::init_soil_homogeneous<TF>(
                root_fraction.data(), root_frac_prof.data(),
                agd.istart, agd.iend,
                agd.jstart, agd.jend,
                sgd.kstart, sgd.kend,
                agd.icells, agd.ijcells);

        // Lambda function to read namelist value, and init 2D field homogeneous.
        auto init_homogeneous = [&](std::vector<TF>& field, std::string name)
        {
            const TF value = input.get_item<TF>("land_surface", name.c_str(), "");
            std::fill(field.begin(), field.begin()+agd.ijcells, value);
        };

        // Land-surface properties
        init_homogeneous(gD_coeff, "gD");
        init_homogeneous(c_veg, "c_veg");
        init_homogeneous(lai, "lai");
        init_homogeneous(rs_veg_min, "rs_veg_min");
        init_homogeneous(rs_soil_min, "rs_soil_min");
        init_homogeneous(lambda_stable, "lambda_stable");
        init_homogeneous(lambda_unstable, "lambda_unstable");
        init_homogeneous(cs_veg, "cs_veg");
    }
    // else: these fields are read from 2D input files in `boundary->load()`.

    // Set the canopy resistance of the liquid water tile at zero
    std::fill(tiles.at("wet").rs.begin(), tiles.at("wet").rs.begin()+agd.ijcells, 0.);

    // Read the lookup table with soil properties
    const int size = nc_lookup_table->get_dimension_size("index");
    nc_lookup_table->get_variable<TF>(theta_res, "theta_res", {0}, {size});
    nc_lookup_table->get_variable<TF>(theta_wp,  "theta_wp",  {0}, {size});
    nc_lookup_table->get_variable<TF>(theta_fc,  "theta_fc",  {0}, {size});
    nc_lookup_table->get_variable<TF>(theta_sat, "theta_sat", {0}, {size});

    nc_lookup_table->get_variable<TF>(gamma_theta_sat, "gamma_sat", {0}, {size});

    nc_lookup_table->get_variable<TF>(vg_a, "alpha", {0}, {size});
    nc_lookup_table->get_variable<TF>(vg_l, "l",     {0}, {size});
    nc_lookup_table->get_variable<TF>(vg_n, "n",     {0}, {size});

    for (int i=0; i<size; ++i)
        theta_res[i] = std::max(theta_res[i], TF(Constants::dsmall));

    // Calculate derived properties of the lookup table
    sk::calc_soil_properties(
            kappa_theta_min.data(), kappa_theta_max.data(),
            gamma_theta_min.data(), gamma_theta_max.data(), vg_m.data(),
            gamma_T_dry.data(), rho_C.data(),
            vg_a.data(), vg_l.data(), vg_n.data(), gamma_theta_sat.data(),
            theta_res.data(), theta_sat.data(), theta_fc.data(), size);
}

template<typename TF>
void Boundary_surface_lsm<TF>::create_stats(
        Stats<TF>& stats, Column<TF>& column, Cross<TF>& cross)
{
    auto& agd = grid.get_grid_data();
    auto& sgd = soil_grid.get_grid_data();

    const std::string group_name = "land_surface";
    const std::string group_name_tiles = "land_surface_tiles";

    // add variables to the statistics
    if (stats.get_switch())
    {
        // Surface layer
        stats.add_time_series("ustar", "Surface friction velocity", "m s-1", group_name);
        stats.add_time_series("obuk", "Obukhov length", "m", group_name);

        // Land surface
        stats.add_time_series("wl", "Liquid water reservoir", "m", group_name);

        stats.add_time_series("H", "Surface sensible heat flux", "W m-2", group_name);
        stats.add_time_series("LE", "Surface latent heat flux", "W m-2", group_name);
        stats.add_time_series("G", "Surface soil heat flux", "W m-2", group_name);
        stats.add_time_series("S", "Surface storage heat flux", "W m-2", group_name);

        // Soil
        stats.add_prof("t", "Soil temperature", "K", "zs", group_name);
        stats.add_prof("theta", "Soil volumetric water content", "-", "zs", group_name);

        if (sw_tile_stats)
            for (auto& tile : tiles)
            {
                stats.add_time_series("c_"+tile.first, "Subgrid fraction "+tile.second.long_name, "-", group_name_tiles);

                stats.add_time_series("ustar_"+tile.first, "Surface friction velocity "+tile.second.long_name, "m s-1", group_name_tiles);
                stats.add_time_series("obuk_"+tile.first, "Obukhov length "+tile.second.long_name, "m", group_name_tiles);

                stats.add_time_series("rs_"+tile.first, "Canopy resistance "+tile.second.long_name, "s m-1", group_name_tiles);
                stats.add_time_series("ra_"+tile.first, "Aerodynamic resistance "+tile.second.long_name, "s m-1", group_name_tiles);

                stats.add_time_series("thl_bot_"+tile.first, "Surface potential temperature "+tile.second.long_name, "K", group_name_tiles);
                stats.add_time_series("qt_bot_"+tile.first, "Surface specific humidity "+tile.second.long_name, "kg kg-1", group_name_tiles);

                stats.add_time_series("H_"+tile.first, "Surface sensible heat flux "+tile.second.long_name, "W m-2", group_name_tiles);
                stats.add_time_series("LE_"+tile.first, "Surface latent heat flux "+tile.second.long_name, "W m-2", group_name_tiles);
                stats.add_time_series("G_"+tile.first, "Surface soil heat flux "+tile.second.long_name, "W m-2", group_name_tiles);
                stats.add_time_series("S_"+tile.first, "Surface storage heat flux "+tile.second.long_name, "W m-2", group_name_tiles);
            }
    }

    if (column.get_switch())
    {
        column.add_time_series("ustar", "Surface friction velocity", "m s-1");
        column.add_time_series("obuk", "Obukhov length", "m");

        column.add_time_series("wl", "Liquid water reservoir", "m");

        column.add_time_series("H", "Surface sensible heat flux", "W m-2");
        column.add_time_series("LE", "Surface latent heat flux", "W m-2");
        column.add_time_series("G", "Surface soil heat flux", "W m-2");
        column.add_time_series("S", "Surface storage heat flux", "W m-2");

        if (sw_tile_stats_col)
            for (auto& tile : tiles)
            {
                column.add_time_series("c_"+tile.first, "Subgrid fraction "+tile.second.long_name, "-");

                column.add_time_series("ustar_"+tile.first, "Surface friction velocity "+tile.second.long_name, "m s-1");
                column.add_time_series("obuk_"+tile.first, "Obukhov length "+tile.second.long_name, "m");

                column.add_time_series("rs_"+tile.first, "Canopy resistance "+tile.second.long_name, "s m-1");
                column.add_time_series("ra_"+tile.first, "Aerodynamic resistance "+tile.second.long_name, "s m-1");

                column.add_time_series("thl_bot_"+tile.first, "Surface potential temperature "+tile.second.long_name, "K");
                column.add_time_series("qt_bot_"+tile.first, "Surface specific humidity "+tile.second.long_name, "kg kg-1");

                column.add_time_series("H_"+tile.first, "Surface sensible heat flux "+tile.second.long_name, "W m-2");
                column.add_time_series("LE_"+tile.first, "Surface latent heat flux "+tile.second.long_name, "W m-2");
                column.add_time_series("G_"+tile.first, "Surface soil heat flux "+tile.second.long_name, "W m-2");
                column.add_time_series("S_"+tile.first, "Surface storage heat flux "+tile.second.long_name, "W m-2");
            }
    }

    if (cross.get_switch())
    {
        const std::vector<std::string> allowed_crossvars = {
            "ustar", "obuk", "wl",
            "fraction_wet", "fraction_soil", "fraction_veg",
            "rs_veg", "rs_soil",
            "ra_veg", "ra_soil", "ra_wet"
            "ustar_wet","ustar_soil", "ustar_veg" };
        cross_list = cross.get_enabled_variables(allowed_crossvars);
    }
}

template<typename TF>
void Boundary_surface_lsm<TF>::load(const int iotime, Thermo<TF>& thermo)
{
    auto& agd = grid.get_grid_data();
    auto& sgd = soil_grid.get_grid_data();

    auto tmp1 = fields.get_tmp();
    auto tmp2 = fields.get_tmp();
    auto tmp3 = fields.get_tmp();

    int nerror = 0;
    const TF no_offset = TF(0);

    // Lambda function to load 2D fields.
    auto load_2d_field = [&](
            TF* const restrict field, const std::string& name, const int itime)
    {
        char filename[256];
        std::sprintf(filename, "%s.%07d", name.c_str(), itime);
        master.print_message("Loading \"%s\" ... ", filename);

        if (field3d_io.load_xy_slice(
                field, tmp1->fld.data(),
                filename))
        {
            master.print_message("FAILED\n");
            nerror += 1;
        }
        else
            master.print_message("OK\n");

        boundary_cyclic.exec_2d(field);
    };

    // Lambda function to load 3D soil fields.
    auto load_3d_field = [&](
            TF* const restrict field, const std::string& name, const int itime)
    {
        char filename[256];
        std::sprintf(filename, "%s.%07d", name.c_str(), itime);
        master.print_message("Loading \"%s\" ... ", filename);

        if (field3d_io.load_field3d(
                field,
                tmp1->fld.data(), tmp2->fld.data(),
                filename, no_offset,
                sgd.kstart, sgd.kend))
        {
            master.print_message("FAILED\n");
            nerror += 1;
        }
        else
            master.print_message("OK\n");
    };

    // MO gradients are always needed, as the calculation of the
    // eddy viscosity uses the gradients from the previous time step.
    load_2d_field(dudz_mo.data(), "dudz_mo", iotime);
    load_2d_field(dvdz_mo.data(), "dvdz_mo", iotime);
    load_2d_field(dbdz_mo.data(), "dbdz_mo", iotime);

    // Obukhov length restart files are only needed for the iterative solver
    if (!sw_constant_z0)
    {
        // Read Obukhov length
        load_2d_field(obuk.data(), "obuk", iotime);

        // Read spatial z0 fields
        load_2d_field(z0m.data(), "z0m", 0);
        load_2d_field(z0h.data(), "z0h", 0);
    }

    // Load the 3D soil temperature and moisture fields.
    load_3d_field(fields.sps.at("t")->fld.data(), "t_soil", iotime);
    load_3d_field(fields.sps.at("theta")->fld.data(), "theta_soil", iotime);

    // Load the surface temperature, humidity and liquid water content.
    load_2d_field(fields.ap2d.at("wl")->fld.data(), "wl_skin", iotime);

    for (auto& tile : tiles)
    {
        load_2d_field(tile.second.thl_bot.data(), "thl_bot_" + tile.first, iotime);
        load_2d_field(tile.second.qt_bot.data(),  "qt_bot_"  + tile.first, iotime);
    }

    // In case of heterogeneous land-surface, read spatial properties.
    if (!sw_homogeneous)
    {
        // 3D (soil) fields
        // BvS: yikes.. Read soil index as float, round/cast to int... TO-DO: fix this!
        load_3d_field(tmp3->fld.data(), "index_soil", 0);
        for (int i=0; i<sgd.ncells; ++i)
            soil_index[i] = std::round(tmp3->fld[i]);

        if (sw_water)
        {
            // More yikes.. Read water mask as float, cast to bool
            load_2d_field(tmp3->fld.data(), "water_mask", 0);
            for (int i=0; i<agd.ijcells; ++i)
                water_mask[i] = tmp3->fld[i] > TF(0.5) ? 1 : 0;
        }

        load_3d_field(root_fraction.data(), "root_frac", 0);

        // 2D (surface) fields
        load_2d_field(gD_coeff.data(), "gD", 0);
        load_2d_field(c_veg.data(), "c_veg", 0);
        load_2d_field(lai.data(), "lai", 0);
        load_2d_field(rs_veg_min.data(), "rs_veg_min", 0);
        load_2d_field(rs_soil_min.data(), "rs_soil_min", 0);
        load_2d_field(lambda_stable.data(), "lambda_stable", 0);
        load_2d_field(lambda_unstable.data(), "lambda_unstable", 0);
        load_2d_field(cs_veg.data(), "cs_veg", 0);

        if (sw_water)
            load_2d_field(t_bot_water.data(), "t_bot_water", 0);
    }

    // Check for any failures.
    master.sum(&nerror, 1);
    if (nerror)
        throw std::runtime_error("Error loading field(s)");

    fields.release_tmp(tmp1);
    fields.release_tmp(tmp2);
    fields.release_tmp(tmp3);
}

template<typename TF>
void Boundary_surface_lsm<TF>::save(const int iotime, Thermo<TF>& thermo)
{
    auto& sgd = soil_grid.get_grid_data();

    auto tmp1 = fields.get_tmp();
    auto tmp2 = fields.get_tmp();

    int nerror = 0;
    const TF no_offset = TF(0);

    // Lambda function to save 2D fields.
    auto save_2d_field = [&](
            TF* const restrict field, const std::string& name)
    {
        char filename[256];
        std::sprintf(filename, "%s.%07d", name.c_str(), iotime);
        master.print_message("Saving \"%s\" ... ", filename);

        const int kslice = 0;
        if (field3d_io.save_xy_slice(
                field, no_offset, tmp1->fld.data(), filename, kslice))
        {
            master.print_message("FAILED\n");
            nerror += 1;
        }
        else
            master.print_message("OK\n");
    };

    // Lambda function to save the 3D soil fields.
    auto save_3d_field = [&](TF* const restrict field, const std::string& name)
    {
        char filename[256];
        std::sprintf(filename, "%s.%07d", name.c_str(), iotime);
        master.print_message("Saving \"%s\" ... ", filename);

        if (field3d_io.save_field3d(
                field, tmp1->fld.data(), tmp2->fld.data(),
                filename, no_offset,
                sgd.kstart, sgd.kend))
        {
            master.print_message("FAILED\n");
            nerror += 1;
        }
        else
            master.print_message("OK\n");
    };

    // MO gradients are always needed, as the calculation of the
    // eddy viscosity use the gradients from the previous time step.
    save_2d_field(dudz_mo.data(), "dudz_mo");
    save_2d_field(dvdz_mo.data(), "dvdz_mo");
    save_2d_field(dbdz_mo.data(), "dbdz_mo");

    // Obukhov length restart files are only needed for the iterative solver.
    if (!sw_constant_z0)
        save_2d_field(obuk.data(), "obuk");

    // Don't save the initial soil temperature/moisture for heterogeneous runs.
    if (sw_homogeneous || iotime > 0)
    {
        save_3d_field(fields.sps.at("t")->fld.data(), "t_soil");
        save_3d_field(fields.sps.at("theta")->fld.data(), "theta_soil");
    }

    // Surface fields.
    save_2d_field(fields.ap2d.at("wl")->fld.data(), "wl_skin");

    for (auto& tile : tiles)
    {
        save_2d_field(tile.second.thl_bot.data(), "thl_bot_" + tile.first);
        save_2d_field(tile.second.qt_bot.data(),  "qt_bot_"  + tile.first);
    }

    // Check for any failures.
    master.sum(&nerror, 1);
    if (nerror)
        throw std::runtime_error("Error saving field(s)");

    fields.release_tmp(tmp1);
    fields.release_tmp(tmp2);
}

template<typename TF>
void Boundary_surface_lsm<TF>::exec_cross(Cross<TF>& cross, unsigned long iotime)
{
    auto& gd = grid.get_grid_data();
    auto tmp1 = fields.get_tmp();
<<<<<<< HEAD

    for (auto& name : cross_list)
    {
        if (name == "ustar")
            cross.cross_plane(ustar.data(), name, iotime);
        else if (name == "obuk")
            cross.cross_plane(obuk.data(), name, iotime);
        else if (name == "wl")
            cross.cross_plane(fields.ap2d.at("wl")->fld.data(), name, iotime);
        else if (name == "fraction_wet")
            cross.cross_plane(tiles.at("wet").fraction.data(), name , iotime);
        else if (name == "fraction_soil")
            cross.cross_plane(tiles.at("soil").fraction.data(), name , iotime);
        else if (name == "fraction_veg")
            cross.cross_plane(tiles.at("veg").fraction.data(), name, iotime);
        else if (name == "rs_veg")
            cross.cross_plane(tiles.at("veg").rs.data(), name, iotime);
        else if (name == "rs_soil")
            cross.cross_plane(tiles.at("soil").rs.data(), name, iotime);
        else if (name == "ustar_soil")
            cross.cross_plane(tiles.at("soil").ustar.data(), name, iotime);
        else if (name == "ustar_wet")
            cross.cross_plane(tiles.at("wet").ustar.data(), name, iotime);
        else if (name == "ustar_veg")
            cross.cross_plane(tiles.at("veg").ustar.data(), name, iotime);
        else if (name == "ra_soil")
            cross.cross_plane(tiles.at("soil").ra.data(), name, iotime);
        else if (name == "ra_wet")
            cross.cross_plane(tiles.at("wet").ra.data(), name, iotime);
        else if (name == "ra_veg")
            cross.cross_plane(tiles.at("veg").ra.data(), name, iotime);
=======
    TF no_offset = 0.;
    
    for (auto& it : cross_list)
    {
        if (it == "ustar")
            cross.cross_plane(ustar.data(), no_offset, "ustar", iotime);
        else if (it == "obuk")
            cross.cross_plane(obuk.data(), no_offset, "obuk", iotime);
        else if (it == "wl")
            cross.cross_plane(fields.ap2d.at("wl")->fld.data(), no_offset, "wl", iotime);
>>>>>>> f8eb8eb1
    }

    fields.release_tmp(tmp1);
}

template<typename TF>
void Boundary_surface_lsm<TF>::exec_stats(Stats<TF>& stats)
{
    const TF no_offset = 0.;

    auto fld_mean = fields.get_tmp_xy();

    // Surface layer
    stats.calc_stats_2d("obuk", obuk, no_offset);
    stats.calc_stats_2d("ustar", ustar, no_offset);

    // Land-surface
    stats.calc_stats_2d("wl", fields.ap2d.at("wl")->fld, no_offset);

    get_tiled_mean(*fld_mean, "H", TF(1));
    stats.calc_stats_2d("H", *fld_mean, no_offset);

    get_tiled_mean(*fld_mean, "LE", TF(1));
    stats.calc_stats_2d("LE", *fld_mean, no_offset);

    get_tiled_mean(*fld_mean, "G", TF(1));
    stats.calc_stats_2d("G", *fld_mean, no_offset);

    get_tiled_mean(*fld_mean, "S", TF(1));
    stats.calc_stats_2d("S", *fld_mean, no_offset);

    // Soil
    stats.calc_stats_soil("t", fields.sps.at("t")->fld, no_offset);
    stats.calc_stats_soil("theta", fields.sps.at("theta")->fld, no_offset);

    if (sw_tile_stats)
        for (auto& tile : tiles)
        {
            stats.calc_stats_2d("c_"+tile.first, tile.second.fraction, no_offset);

            stats.calc_stats_2d("ustar_"+tile.first, tile.second.ustar, no_offset);
            stats.calc_stats_2d("obuk_"+tile.first, tile.second.obuk, no_offset);

            stats.calc_stats_2d("rs_"+tile.first, tile.second.rs, no_offset);
            stats.calc_stats_2d("ra_"+tile.first, tile.second.ra, no_offset);

            stats.calc_stats_2d("thl_bot_"+tile.first, tile.second.thl_bot, no_offset);
            stats.calc_stats_2d("qt_bot_"+tile.first, tile.second.qt_bot, no_offset);

            stats.calc_stats_2d("H_"+tile.first, tile.second.H, no_offset);
            stats.calc_stats_2d("LE_"+tile.first, tile.second.LE, no_offset);
            stats.calc_stats_2d("G_"+tile.first, tile.second.G, no_offset);
            stats.calc_stats_2d("S_"+tile.first, tile.second.S, no_offset);
        }

    fields.release_tmp_xy(fld_mean);
}

#ifndef USECUDA
template<typename TF>
void Boundary_surface_lsm<TF>::exec_column(Column<TF>& column)
{
    const TF no_offset = 0.;

    auto fld_mean = fields.get_tmp_xy();

    column.calc_time_series("obuk", obuk.data(), no_offset);
    column.calc_time_series("ustar", ustar.data(), no_offset);
    column.calc_time_series("wl", fields.ap2d.at("wl")->fld.data(), no_offset);

    get_tiled_mean(*fld_mean, "H", TF(1));
    column.calc_time_series("H", (*fld_mean).data(), no_offset);

    get_tiled_mean(*fld_mean, "LE", TF(1));
    column.calc_time_series("LE", (*fld_mean).data(), no_offset);

    get_tiled_mean(*fld_mean, "G", TF(1));
    column.calc_time_series("G", (*fld_mean).data(), no_offset);

    get_tiled_mean(*fld_mean, "S", TF(1));
    column.calc_time_series("S", (*fld_mean).data(), no_offset);

    if (sw_tile_stats_col)
        for (auto& tile : tiles)
        {
            column.calc_time_series("c_"+tile.first, tile.second.fraction.data(), no_offset);

            column.calc_time_series("ustar_"+tile.first, tile.second.ustar.data(), no_offset);
            column.calc_time_series("obuk_"+tile.first, tile.second.obuk.data(), no_offset);

            column.calc_time_series("rs_"+tile.first, tile.second.rs.data(), no_offset);
            column.calc_time_series("ra_"+tile.first, tile.second.ra.data(), no_offset);

            column.calc_time_series("thl_bot_"+tile.first, tile.second.thl_bot.data(), no_offset);
            column.calc_time_series("qt_bot_"+tile.first, tile.second.qt_bot.data(), no_offset);

            column.calc_time_series("H_"+tile.first, tile.second.H.data(), no_offset);
            column.calc_time_series("LE_"+tile.first, tile.second.LE.data(), no_offset);
            column.calc_time_series("G_"+tile.first, tile.second.G.data(), no_offset);
            column.calc_time_series("S_"+tile.first, tile.second.S.data(), no_offset);
        }

    fields.release_tmp_xy(fld_mean);
}
#endif

template<typename TF>
void Boundary_surface_lsm<TF>::set_values()
{
    auto& gd = grid.get_grid_data();

    // Call the base class function.
    Boundary<TF>::set_values();

    // Override the boundary settings in order to enforce dirichlet BC for surface model.
    bsk::set_bc<TF>(
            fields.mp.at("u")->fld_bot.data(),
            fields.mp.at("u")->grad_bot.data(),
            fields.mp.at("u")->flux_bot.data(),
            Boundary_type::Dirichlet_type, ubot,
            fields.visc, gd.utrans,
            gd.icells, gd.jcells);

    bsk::set_bc<TF>(
            fields.mp.at("v")->fld_bot.data(),
            fields.mp.at("v")->grad_bot.data(),
            fields.mp.at("v")->flux_bot.data(),
            Boundary_type::Dirichlet_type, vbot,
            fields.visc, gd.vtrans,
            gd.icells, gd.jcells);

    // Prepare the lookup table for the surface solver
    if (sw_constant_z0)
        init_solver();
}

// Prepare the surface layer solver.
template<typename TF>
void Boundary_surface_lsm<TF>::init_solver()
{
    auto& gd = grid.get_grid_data();

    zL_sl.resize(nzL_lut);
    f_sl.resize(nzL_lut);

    bsk::prepare_lut(
        zL_sl.data(),
        f_sl.data(),
        z0m[0], z0h[0],
        gd.z[gd.kstart], nzL_lut,
        mbcbot, thermobc);
}

template<typename TF>
void Boundary_surface_lsm<TF>::update_slave_bcs()
{
    // This function does nothing when the surface model is enabled, because
    // the fields are computed by the surface model in update_bcs.
}

template<typename TF>
void Boundary_surface_lsm<TF>::get_tiled_mean(
    std::vector<TF>& fld_out, std::string name, const TF fac)
{
    auto& gd = grid.get_grid_data();

    TF* fld_veg;
    TF* fld_soil;
    TF* fld_wet;

    // Yikes..
    if (name == "H")
    {
        fld_veg  = tiles.at("veg").H.data();
        fld_soil = tiles.at("soil").H.data();
        fld_wet  = tiles.at("wet").H.data();
    }
    else if (name == "LE")
    {
        fld_veg  = tiles.at("veg").LE.data();
        fld_soil = tiles.at("soil").LE.data();
        fld_wet  = tiles.at("wet").LE.data();
    }
    else if (name == "G")
    {
        fld_veg  = tiles.at("veg").G.data();
        fld_soil = tiles.at("soil").G.data();
        fld_wet  = tiles.at("wet").G.data();
    }
    else if (name == "S")
    {
        fld_veg  = tiles.at("veg").S.data();
        fld_soil = tiles.at("soil").S.data();
        fld_wet  = tiles.at("wet").S.data();
    }
    else if (name == "bfluxbot")
    {
        fld_veg  = tiles.at("veg").bfluxbot.data();
        fld_soil = tiles.at("soil").bfluxbot.data();
        fld_wet  = tiles.at("wet").bfluxbot.data();
    }
    else if (name == "ustar")
    {
        fld_veg  = tiles.at("veg").ustar.data();
        fld_soil = tiles.at("soil").ustar.data();
        fld_wet  = tiles.at("wet").ustar.data();
    }
    else if (name == "thl_bot")
    {
        fld_veg  = tiles.at("veg").thl_bot.data();
        fld_soil = tiles.at("soil").thl_bot.data();
        fld_wet  = tiles.at("wet").thl_bot.data();
    }
    else if (name == "qt_bot")
    {
        fld_veg  = tiles.at("veg").qt_bot.data();
        fld_soil = tiles.at("soil").qt_bot.data();
        fld_wet  = tiles.at("wet").qt_bot.data();
    }
    else
        throw std::runtime_error("Cannot calculate tiled mean for variable \"" + name + "\"\\n");

    calc_tiled_mean(
            fld_out.data(),
            tiles.at("veg").fraction.data(),
            tiles.at("soil").fraction.data(),
            tiles.at("wet").fraction.data(),
            fld_veg,
            fld_soil,
            fld_wet,
            fac,
            gd.istart, gd.iend,
            gd.jstart, gd.jend,
            gd.icells);
}


#ifdef FLOAT_SINGLE
template class Boundary_surface_lsm<float>;
#else
template class Boundary_surface_lsm<double>;
#endif<|MERGE_RESOLUTION|>--- conflicted
+++ resolved
@@ -961,7 +961,6 @@
         inputin.flag_as_used("boundary", "swtimedep", "");
         inputin.flag_as_used("boundary", "timedeplist", "");
     }
-
 }
 
 template<typename TF>
@@ -1565,50 +1564,38 @@
 {
     auto& gd = grid.get_grid_data();
     auto tmp1 = fields.get_tmp();
-<<<<<<< HEAD
-
-    for (auto& name : cross_list)
-    {
-        if (name == "ustar")
-            cross.cross_plane(ustar.data(), name, iotime);
-        else if (name == "obuk")
-            cross.cross_plane(obuk.data(), name, iotime);
-        else if (name == "wl")
-            cross.cross_plane(fields.ap2d.at("wl")->fld.data(), name, iotime);
-        else if (name == "fraction_wet")
-            cross.cross_plane(tiles.at("wet").fraction.data(), name , iotime);
-        else if (name == "fraction_soil")
-            cross.cross_plane(tiles.at("soil").fraction.data(), name , iotime);
-        else if (name == "fraction_veg")
-            cross.cross_plane(tiles.at("veg").fraction.data(), name, iotime);
-        else if (name == "rs_veg")
-            cross.cross_plane(tiles.at("veg").rs.data(), name, iotime);
-        else if (name == "rs_soil")
-            cross.cross_plane(tiles.at("soil").rs.data(), name, iotime);
-        else if (name == "ustar_soil")
-            cross.cross_plane(tiles.at("soil").ustar.data(), name, iotime);
-        else if (name == "ustar_wet")
-            cross.cross_plane(tiles.at("wet").ustar.data(), name, iotime);
-        else if (name == "ustar_veg")
-            cross.cross_plane(tiles.at("veg").ustar.data(), name, iotime);
-        else if (name == "ra_soil")
-            cross.cross_plane(tiles.at("soil").ra.data(), name, iotime);
-        else if (name == "ra_wet")
-            cross.cross_plane(tiles.at("wet").ra.data(), name, iotime);
-        else if (name == "ra_veg")
-            cross.cross_plane(tiles.at("veg").ra.data(), name, iotime);
-=======
     TF no_offset = 0.;
     
-    for (auto& it : cross_list)
-    {
-        if (it == "ustar")
-            cross.cross_plane(ustar.data(), no_offset, "ustar", iotime);
-        else if (it == "obuk")
-            cross.cross_plane(obuk.data(), no_offset, "obuk", iotime);
-        else if (it == "wl")
-            cross.cross_plane(fields.ap2d.at("wl")->fld.data(), no_offset, "wl", iotime);
->>>>>>> f8eb8eb1
+    for (auto& name : cross_list)
+    {
+        if (name == "ustar")
+            cross.cross_plane(ustar.data(), no_offset, name, iotime);
+        else if (name == "obuk")
+            cross.cross_plane(obuk.data(), no_offset, name, iotime);
+        else if (name == "wl")
+            cross.cross_plane(fields.ap2d.at("wl")->fld.data(), no_offset, name, iotime);
+        else if (name == "fraction_wet")
+            cross.cross_plane(tiles.at("wet").fraction.data(), no_offset, name , iotime);
+        else if (name == "fraction_soil")
+            cross.cross_plane(tiles.at("soil").fraction.data(), no_offset, name , iotime);
+        else if (name == "fraction_veg")
+            cross.cross_plane(tiles.at("veg").fraction.data(), no_offset, name, iotime);
+        else if (name == "rs_veg")
+            cross.cross_plane(tiles.at("veg").rs.data(), no_offset, name, iotime);
+        else if (name == "rs_soil")
+            cross.cross_plane(tiles.at("soil").rs.data(), no_offset, name, iotime);
+        else if (name == "ustar_soil")
+            cross.cross_plane(tiles.at("soil").ustar.data(), no_offset, name, iotime);
+        else if (name == "ustar_wet")
+            cross.cross_plane(tiles.at("wet").ustar.data(), no_offset, name, iotime);
+        else if (name == "ustar_veg")
+            cross.cross_plane(tiles.at("veg").ustar.data(), no_offset, name, iotime);
+        else if (name == "ra_soil")
+            cross.cross_plane(tiles.at("soil").ra.data(), no_offset, name, iotime);
+        else if (name == "ra_wet")
+            cross.cross_plane(tiles.at("wet").ra.data(), no_offset, name, iotime);
+        else if (name == "ra_veg")
+            cross.cross_plane(tiles.at("veg").ra.data(), no_offset, name, iotime);
     }
 
     fields.release_tmp(tmp1);
