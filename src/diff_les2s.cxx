--- conflicted
+++ resolved
@@ -90,12 +90,8 @@
     // store the buoyancyflux in tmp1
     model->thermo->getbuoyancyfluxbot(fields->sd["tmp1"]);
     // retrieve the full field in tmp1 and use tmp2 for temporary calculations
-<<<<<<< HEAD
     model->thermo->getN2(fields->sd["tmp1"], fields->sd["tmp2"]);
-=======
-    //model->thermo->getbuoyancy(fields->sd["tmp1"], fields->sd["tmp2"]);
-    model->thermo->getthermofield(fields->sd["tmp1"], fields->sd["tmp2"], "b");
->>>>>>> cf903137
+    // model->thermo->getthermofield(fields->sd["tmp1"], fields->sd["tmp2"], "b");
 
     evisc(fields->s["evisc"]->data,
           fields->u->data, fields->v->data, fields->w->data, fields->s["tmp1"]->data,
