#ifndef GRID
#define GRID

#ifdef PARALLEL
#include <mpi.h>
#endif
#include <fftw3.h>
#include "input.h"
#include "mpiinterface.h"

/**
 * Class for the grid settings and operators.
 * This class contains the grid properties, such as dimensions and resolution.
 * The public funcions in this class contain operations that are called from many routines
 * in order to interpolate, transpose and save data. The MPI operations that work over multiple
 * processes on the entire grid are contained in this class.
 */

class cgrid
{
  public:
    cgrid(cmpi *); ///< Constructor of the grid class.
    ~cgrid();      ///< Destructor of the grid class.

    int readinifile(cinput *); ///< Processes data from the input file.
    int init();                ///< Initialization of the grid arrays.
    int create(cinput *);      ///< Creation of the grid data.
    int calculate();           ///< Computation of dimensions, faces and ghost cells.
    int save();                ///< Saves grid data to file.
    int load();                ///< Loads grid data to file.

    int itot; ///< Total number of grid cells in the x-direction.
    int jtot; ///< Total number of grid cells in the y-direction.
    int ktot; ///< Total number of grid cells in the z-direction.

    int imax; ///< Number of grid cells in the x-direction for one process.
    int jmax; ///< Number of grid cells in the y-direction for one process.
    int kmax; ///< Number of grid cells in the z-direction for one process.

    int iblock; ///< Number of grid cells in the x-direction for calculation blocks in transposes.
    int jblock; ///< Number of grid cells in the y-direction for calculation blocks in transposes.
    int kblock; ///< Number of grid cells in the z-direction for calculation blocks in transposes.

    int igc; ///< Number of ghost cells in the x-direction.
    int jgc; ///< Number of ghost cells in the y-direction.
    int kgc; ///< Number of ghost cells in the z-direction.

    int icells; ///< Number of grid cells in the x-direction for one process including ghost cells.
    int jcells; ///< Number of grid cells in the y-direction for one process including ghost cells.
    int kcells; ///< Number of grid cells in the z-direction for one process including ghost cells.
    int ncells; ///< Total number of grid cells for one process including ghost cells.
    int istart; ///< Index of the first grid point in the x-direction.
    int jstart; ///< Index of the first grid point in the y-direction.
    int kstart; ///< Index of the first grid point in the z-direction.
    int iend;   ///< Index of the last gridpoint+1 in the x-direction.
    int jend;   ///< Index of the last gridpoint+1 in the y-direction.
    int kend;   ///< Index of the last gridpoint+1 in the z-direction.

    double xsize; ///< Size of the domain in the x-direction.
    double ysize; ///< Size of the domain in the y-direction.
    double zsize; ///< Size of the domain in the z-direction.

    double dx;     ///< Distance between the center of two grid cell in the x-direction.
    double dy;     ///< Distance between the center of two grid cell in the y-direction.
    double *dz;    ///< Distance between the center of two grid cell in the z-direction.
    double *dzh;   ///< Distance between the two grid cell faces in the z-direction.
    double *dzi;   ///< Reciprocal of dz.
    double *dzhi;  ///< Reciprocal of dzh.
    double *dzi4;  ///< Fourth order gradient of the distance between cell centers to be used in 4th-order schemes.
    double *dzhi4; ///< Fourth order gradient of the distance between cell faces to be used in 4th-order schemes.
    
    double *x;  ///< Grid coordinate of cell center in x-direction.
    double *y;  ///< Grid coordinate of cell center in y-direction.
    double *z;  ///< Grid coordinate of cell center in z-direction.
    double *xh; ///< Grid coordinate of cell faces in x-direction.
    double *yh; ///< Grid coordinate of cell faces in x-direction.
    double *zh; ///< Grid coordinate of cell faces in x-direction.

    std::string swspatialorder; ///< Default spatial order of the operators to be used on this grid.

    // MPI functions
<<<<<<< HEAD
    int initmpi();
    int exitmpi();
    int boundary_cyclic  (double *);
    int boundary_cyclic2d(double *);
    int transposezx(double *, double *);
    int transposexz(double *, double *);
    int transposexy(double *, double *);
    int transposeyx(double *, double *);
    int transposeyz(double *, double *);
    int transposezy(double *, double *);

    int getmax (double *);
    int getsum (double *);
    int getprof(double *, int);
    int calcmean(double *, const double *);

    int savefield3d(double *, double *, double *, char *);
    int loadfield3d(double *, double *, double *, char *);

    int savexzslice(double *, double *, int, char *);
    int savexyslice(double *, double *, int, char *);

    // variables for the fast fourier transforms
    double *fftini, *fftouti;
    double *fftinj, *fftoutj;
    fftw_plan iplanf, iplanb;
    fftw_plan jplanf, jplanb;

    int fftforward (double *, double *, double *, double *, double *, double *);
    int fftbackward(double *, double *, double *, double *, double *, double *);
=======
    int initmpi(); ///< Creates the MPI data types used in grid operations.
    int exitmpi(); ///< Destructs the MPI data types used in grid operations.
    int boundary_cyclic  (double *); ///< Fills the ghost cells in the periodic directions.
    int boundary_cyclic2d(double *); ///< Fills the ghost cells of one slice in the periodic direction.
    int transposezx(double *, double *); ///< Changes the transpose orientation from z to x.
    int transposexz(double *, double *); ///< Changes the transpose orientation from x to z.
    int transposexy(double *, double *); ///< Changes the transpose orientation from x to y.
    int transposeyx(double *, double *); ///< Changes the transpose orientation from y to x.
    int transposeyz(double *, double *); ///< Changes the transpose orientation from y to z.
    int transposezy(double *, double *); ///< Changes the transpose orientation from z to y.

    int getmax (double *);      ///< Gets the maximum of a number over all processes.
    int getsum (double *);      ///< Gets the sum of a number over all processes.
    int getprof(double *, int); ///< Averages a vertical profile over all processes.

    // IO functions
    int savefield3d(double *, double *, double *, char *); ///< Saves a full 3d field.
    int loadfield3d(double *, double *, double *, char *); ///< Loads a full 3d field.

    int savexzslice(double *, double *, char *, int);           ///< Saves a xz-slice from a 3d field.
    int savexyslice(double *, double *, char *, int kslice=-1); ///< Saves a xy-slice from a 3d field.
    int loadxyslice(double *, double *, char *, int kslice=-1); ///< Loads a xy-slice.

    // Fourier tranforms
    double *fftini, *fftouti; ///< Help arrays for fast-fourier transforms in x-direction.
    double *fftinj, *fftoutj; ///< Help arrays for fast-fourier transforms in y-direction.
    fftw_plan iplanf, iplanb; ///< FFTW3 plans for forward and backward transforms in x-direction.
    fftw_plan jplanf, jplanb; ///< FFTW3 plans for forward and backward transforms in y-direction.

    int fftforward (double *, double *, double *, double *, double *, double *); ///< Forward fast-fourier transform.
    int fftbackward(double *, double *, double *, double *, double *, double *); ///< Backward fast-fourier transform.
>>>>>>> 91d42876

    // interpolation functions
    int interpolatex_2nd(double *, double *, int); ///< Second order interpolation in the x-direction.
    int interpolatey_2nd(double *, double *, int); ///< Second order interpolation in the y-direction.
    int interpolatex_4th(double *, double *, int); ///< Fourth order interpolation in the x-direction.
    int interpolatey_4th(double *, double *, int); ///< Fourth order interpolation in the y-direction.

  private:
    cmpi *mpi;      ///< Pointer to mpi class.
    bool allocated; ///< Boolean to check whether grid data is allocated.
    bool mpitypes;  ///< Boolean to check whether MPI datatypes are created.
    bool fftwplan;  ///< Boolean to check whether FFTW3 plans are created.

#ifdef PARALLEL
    // MPI Datatypes
    MPI_Datatype eastwestedge;     ///< MPI datatype containing the ghostcells at the east-west sides.
    MPI_Datatype northsouthedge;   ///< MPI datatype containing the ghostcells at the north-south sides.
    MPI_Datatype eastwestedge2d;   ///< MPI datatype containing the ghostcells for one slice at the east-west sides.
    MPI_Datatype northsouthedge2d; ///< MPI datatype containing the ghostcells for one slice at the north-south sides.

    MPI_Datatype transposez;  ///< MPI datatype containing base blocks for z-orientation in zx-transpose.
    MPI_Datatype transposez2; ///< MPI datatype containing base blocks for z-orientation in zy-transpose.
    MPI_Datatype transposex;  ///< MPI datatype containing base blocks for x-orientation in zx-transpose.
    MPI_Datatype transposex2; ///< MPI datatype containing base blocks for x-orientation in xy-transpose.
    MPI_Datatype transposey;  ///< MPI datatype containing base blocks for y-orientation in xy-transpose.
    MPI_Datatype transposey2; ///< MPI datatype containing base blocks for y-orientation in zy-transpose.

    MPI_Datatype subi;       ///< MPI datatype containing a subset of the entire x-axis.
    MPI_Datatype subj;       ///< MPI datatype containing a subset of the entire y-axis.
    MPI_Datatype subarray;   ///< MPI datatype containing the dimensions of the total array that is contained in one process.
    MPI_Datatype subxzslice; ///< MPI datatype containing only one xz-slice.
    MPI_Datatype subxyslice; ///< MPI datatype containing only one xy-slice.

    double *profl; ///< Help array used in profile writing.
#endif
};
#endif<|MERGE_RESOLUTION|>--- conflicted
+++ resolved
@@ -79,38 +79,6 @@
     std::string swspatialorder; ///< Default spatial order of the operators to be used on this grid.
 
     // MPI functions
-<<<<<<< HEAD
-    int initmpi();
-    int exitmpi();
-    int boundary_cyclic  (double *);
-    int boundary_cyclic2d(double *);
-    int transposezx(double *, double *);
-    int transposexz(double *, double *);
-    int transposexy(double *, double *);
-    int transposeyx(double *, double *);
-    int transposeyz(double *, double *);
-    int transposezy(double *, double *);
-
-    int getmax (double *);
-    int getsum (double *);
-    int getprof(double *, int);
-    int calcmean(double *, const double *);
-
-    int savefield3d(double *, double *, double *, char *);
-    int loadfield3d(double *, double *, double *, char *);
-
-    int savexzslice(double *, double *, int, char *);
-    int savexyslice(double *, double *, int, char *);
-
-    // variables for the fast fourier transforms
-    double *fftini, *fftouti;
-    double *fftinj, *fftoutj;
-    fftw_plan iplanf, iplanb;
-    fftw_plan jplanf, jplanb;
-
-    int fftforward (double *, double *, double *, double *, double *, double *);
-    int fftbackward(double *, double *, double *, double *, double *, double *);
-=======
     int initmpi(); ///< Creates the MPI data types used in grid operations.
     int exitmpi(); ///< Destructs the MPI data types used in grid operations.
     int boundary_cyclic  (double *); ///< Fills the ghost cells in the periodic directions.
@@ -125,6 +93,7 @@
     int getmax (double *);      ///< Gets the maximum of a number over all processes.
     int getsum (double *);      ///< Gets the sum of a number over all processes.
     int getprof(double *, int); ///< Averages a vertical profile over all processes.
+    int calcmean(double *, const double *);
 
     // IO functions
     int savefield3d(double *, double *, double *, char *); ///< Saves a full 3d field.
@@ -142,7 +111,6 @@
 
     int fftforward (double *, double *, double *, double *, double *, double *); ///< Forward fast-fourier transform.
     int fftbackward(double *, double *, double *, double *, double *, double *); ///< Backward fast-fourier transform.
->>>>>>> 91d42876
 
     // interpolation functions
     int interpolatex_2nd(double *, double *, int); ///< Second order interpolation in the x-direction.
