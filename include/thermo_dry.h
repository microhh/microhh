--- conflicted
+++ resolved
@@ -62,17 +62,12 @@
 
         bool check_field_exists(std::string name);
         void get_thermo_field(Field3d<TF>&, std::string, bool);
-<<<<<<< HEAD
-        void get_buoyancy_surf(Field3d<TF>&); ///< Compute the near-surface and bottom buoyancy for usage in another routine.
-        void get_buoyancy_fluxbot(Field3d<TF>&); ///< Compute the bottom buoyancy flux for usage in another routine.
-=======
         void get_buoyancy_surf(Field3d<TF>&);
         void get_buoyancy_fluxbot(Field3d<TF>&);
         void get_T_bot(Field3d<TF>&);
         const std::vector<TF>& get_p_vector() const;
         const std::vector<TF>& get_ph_vector() const;
 
->>>>>>> 97a603a8
         void get_prog_vars(std::vector<std::string>&); ///< Retrieve a list of prognostic variables.
         TF get_buoyancy_diffusivity();
 
