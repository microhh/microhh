/*
 * MicroHH
 * Copyright (c) 2011-2023 Chiel van Heerwaarden
 * Copyright (c) 2011-2023 Thijs Heus
 * Copyright (c) 2014-2023 Bart van Stratum
 *
 * This file is part of MicroHH
 *
 * MicroHH is free software: you can redistribute it and/or modify
 * it under the terms of the GNU General Public License as published by
 * the Free Software Foundation, either version 3 of the License, or
 * (at your option) any later version.

 * MicroHH is distributed in the hope that it will be useful,
 * but WITHOUT ANY WARRANTY; without even the implied warranty of
 * MERCHANTABILITY or FITNESS FOR A PARTICULAR PURPOSE.  See the
 * GNU General Public License for more details.

 * You should have received a copy of the GNU General Public License
 * along with MicroHH.  If not, see <http://www.gnu.org/licenses/>.
 */

#ifndef MICROPHYS_DISABLED_H
#define MICROPHYS_DISABLED_H

#include <stdexcept>
#include "microphys.h"

class Master;
class Input;
class Netcdf_handle;

template<typename> class Grid;
template<typename> class Stats;
template<typename> class Diff;
template<typename> class Dump;
template<typename> class Cross;
template<typename> class Thermo;
template<typename> class Field3d;
template<typename> class Microphys;

template<typename TF>
class Microphys_disabled : public Microphys<TF>
{
    public:
        Microphys_disabled(Master&, Grid<TF>&, Fields<TF>&, Input&);
        virtual ~Microphys_disabled();

        void init() {};
        void create(Input&, Netcdf_handle&, Stats<TF>&, Cross<TF>&, Dump<TF>&, Column<TF>&) {};
        void exec(Thermo<TF>&, const double, Stats<TF>&) {};
        void exec_stats(Stats<TF>&, Thermo<TF>&, const double) {};
        void exec_column(Column<TF>&) {};
        void exec_dump(Dump<TF>&, unsigned long) {};
        void exec_cross(Cross<TF>&, unsigned long) {};
        void get_mask(Stats<TF>&, std::string) {};
        bool has_mask(std::string) {return false;};

        void get_surface_rain_rate(std::vector<TF>&);
        unsigned long get_time_limit(unsigned long, double);

<<<<<<< HEAD
        //TF get_Nc0() { throw std::runtime_error("Microphys_disabled cannot provide Nc0"); };
        //TF get_Ni0() { throw std::runtime_error("Microphys_disabled cannot provide Ni0"); };

        TF get_Nc0() { return TF(100e-6); };
        TF get_Ni0() { return TF(1e-5); };
=======
        TF get_Nc0();
        TF get_Ni0();
>>>>>>> e71ccc15

        #ifdef USECUDA
        void get_surface_rain_rate_g(TF*);
        void prepare_device() {};
        void clear_device() {};
        void backward_device() {};
        #endif

    private:
        using Microphys<TF>::swmicrophys;
        using Microphys<TF>::grid;

        TF Nc0;
        TF Ni0;
};
#endif<|MERGE_RESOLUTION|>--- conflicted
+++ resolved
@@ -57,18 +57,11 @@
         bool has_mask(std::string) {return false;};
 
         void get_surface_rain_rate(std::vector<TF>&);
+
         unsigned long get_time_limit(unsigned long, double);
 
-<<<<<<< HEAD
-        //TF get_Nc0() { throw std::runtime_error("Microphys_disabled cannot provide Nc0"); };
-        //TF get_Ni0() { throw std::runtime_error("Microphys_disabled cannot provide Ni0"); };
-
-        TF get_Nc0() { return TF(100e-6); };
-        TF get_Ni0() { return TF(1e-5); };
-=======
         TF get_Nc0();
         TF get_Ni0();
->>>>>>> e71ccc15
 
         #ifdef USECUDA
         void get_surface_rain_rate_g(TF*);
