--- conflicted
+++ resolved
@@ -270,10 +270,6 @@
         self.dim['zh'][:-1] = self.read(ktot)
 
         self.dim['zh'][-1] = 2 * self.dim['z'][-1] - self.dim['zh'][-2]
-<<<<<<< HEAD
-        print('zh',self.dim['zh'])
-=======
->>>>>>> 7111519f
         self.fin.close()
         del self.fin
 
